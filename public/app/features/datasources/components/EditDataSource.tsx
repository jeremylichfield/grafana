--- conflicted
+++ resolved
@@ -155,9 +155,7 @@
 
       <DataSourceTestingStatus testingStatus={testingStatus} exploreUrl={exploreUrl} dataSource={dataSource} />
 
-<<<<<<< HEAD
-      <ButtonRow onSubmit={onSubmit} onTest={onTest} canSave={!readOnly && hasWriteRights} />
-=======
+
       <ButtonRow
         onSubmit={onSubmit}
         onTest={onTest}
@@ -165,7 +163,6 @@
         canDelete={!readOnly && hasDeleteRights}
         canSave={!readOnly && hasWriteRights}
       />
->>>>>>> 01aa7765
     </form>
   );
 }