--- conflicted
+++ resolved
@@ -1,11 +1,8 @@
 import React from 'react';
 
 import { config } from '@grafana/runtime';
-<<<<<<< HEAD
+
 import { Button } from '@grafana/ui';
-=======
-import { LinkButton, useStyles2 } from '@grafana/ui';
->>>>>>> 01aa7765
 import { contextSrv } from 'app/core/core';
 import { AccessControlAction } from 'app/types';
 
@@ -41,7 +38,6 @@
           Explore data
         </Button>
       )}
-<<<<<<< HEAD
       <Button
         type="button"
         variant="secondary"
@@ -58,11 +54,6 @@
       >
         Build a dashboard
       </Button>
-      <Button type="button" variant="destructive" disabled={!canDelete} onClick={onDelete}>
-        Delete
-      </Button>
-=======
->>>>>>> 01aa7765
     </>
   );
 }