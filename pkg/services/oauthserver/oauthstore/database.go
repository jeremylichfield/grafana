--- conflicted
+++ resolved
@@ -182,12 +182,7 @@
 	}
 
 	return &jose.JSONWebKey{
-<<<<<<< HEAD
-		KeyID:     "1",
-		Algorithm: "ES256",
-=======
 		Algorithm: alg,
->>>>>>> fc7aa865
 		Key:       key,
 	}, nil
 }
