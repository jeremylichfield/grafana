package metrics

var MetricStats Registry
var UseNilMetrics bool

func init() {
	// init with nil metrics
	initMetricVars(&MetricSettings{})
}

var (
	M_Instance_Start                       Counter
	M_Page_Status_200                      Counter
	M_Page_Status_500                      Counter
	M_Page_Status_404                      Counter
	M_Page_Status_Unknown                  Counter
	M_Api_Status_200                       Counter
	M_Api_Status_404                       Counter
	M_Api_Status_500                       Counter
	M_Api_Status_Unknown                   Counter
	M_Proxy_Status_200                     Counter
	M_Proxy_Status_404                     Counter
	M_Proxy_Status_500                     Counter
	M_Proxy_Status_Unknown                 Counter
	M_Api_User_SignUpStarted               Counter
	M_Api_User_SignUpCompleted             Counter
	M_Api_User_SignUpInvite                Counter
	M_Api_Dashboard_Save                   Timer
	M_Api_Dashboard_Get                    Timer
	M_Api_Dashboard_Search                 Timer
	M_Api_Admin_User_Create                Counter
	M_Api_Login_Post                       Counter
	M_Api_Login_OAuth                      Counter
	M_Api_Org_Create                       Counter
	M_Api_Dashboard_Snapshot_Create        Counter
	M_Api_Dashboard_Snapshot_External      Counter
	M_Api_Dashboard_Snapshot_Get           Counter
	M_Models_Dashboard_Insert              Counter
	M_Alerting_Result_State_Alerting       Counter
	M_Alerting_Result_State_Ok             Counter
	M_Alerting_Result_State_Paused         Counter
	M_Alerting_Result_State_NoData         Counter
	M_Alerting_Result_State_Pending        Counter
<<<<<<< HEAD
=======
	M_Alerting_Active_Alerts               Counter
>>>>>>> f6b70c7d
	M_Alerting_Notification_Sent_Slack     Counter
	M_Alerting_Notification_Sent_Email     Counter
	M_Alerting_Notification_Sent_Webhook   Counter
	M_Alerting_Notification_Sent_PagerDuty Counter
<<<<<<< HEAD
=======
	M_Alerting_Notification_Sent_Victorops Counter
>>>>>>> f6b70c7d

	// Timers
	M_DataSource_ProxyReq_Timer Timer
	M_Alerting_Exeuction_Time   Timer

	// StatTotals
	M_Alerting_Active_Alerts Gauge
	M_StatTotal_Dashboards   Gauge
	M_StatTotal_Users        Gauge
	M_StatTotal_Orgs         Gauge
	M_StatTotal_Playlists    Gauge
)

func initMetricVars(settings *MetricSettings) {
	UseNilMetrics = settings.Enabled == false
	MetricStats = NewRegistry()

	M_Instance_Start = RegCounter("instance_start")

	M_Page_Status_200 = RegCounter("page.resp_status", "code", "200")
	M_Page_Status_500 = RegCounter("page.resp_status", "code", "500")
	M_Page_Status_404 = RegCounter("page.resp_status", "code", "404")
	M_Page_Status_Unknown = RegCounter("page.resp_status", "code", "unknown")

	M_Api_Status_200 = RegCounter("api.resp_status", "code", "200")
	M_Api_Status_404 = RegCounter("api.resp_status", "code", "404")
	M_Api_Status_500 = RegCounter("api.resp_status", "code", "500")
	M_Api_Status_Unknown = RegCounter("api.resp_status", "code", "unknown")

	M_Proxy_Status_200 = RegCounter("proxy.resp_status", "code", "200")
	M_Proxy_Status_404 = RegCounter("proxy.resp_status", "code", "404")
	M_Proxy_Status_500 = RegCounter("proxy.resp_status", "code", "500")
	M_Proxy_Status_Unknown = RegCounter("proxy.resp_status", "code", "unknown")

	M_Api_User_SignUpStarted = RegCounter("api.user.signup_started")
	M_Api_User_SignUpCompleted = RegCounter("api.user.signup_completed")
	M_Api_User_SignUpInvite = RegCounter("api.user.signup_invite")

	M_Api_Dashboard_Save = RegTimer("api.dashboard.save")
	M_Api_Dashboard_Get = RegTimer("api.dashboard.get")
	M_Api_Dashboard_Search = RegTimer("api.dashboard.search")

	M_Api_Admin_User_Create = RegCounter("api.admin.user_create")
	M_Api_Login_Post = RegCounter("api.login.post")
	M_Api_Login_OAuth = RegCounter("api.login.oauth")
	M_Api_Org_Create = RegCounter("api.org.create")

	M_Api_Dashboard_Snapshot_Create = RegCounter("api.dashboard_snapshot.create")
	M_Api_Dashboard_Snapshot_External = RegCounter("api.dashboard_snapshot.external")
	M_Api_Dashboard_Snapshot_Get = RegCounter("api.dashboard_snapshot.get")

	M_Models_Dashboard_Insert = RegCounter("models.dashboard.insert")

	M_Alerting_Result_State_Alerting = RegCounter("alerting.result", "state", "alerting")
	M_Alerting_Result_State_Ok = RegCounter("alerting.result", "state", "ok")
	M_Alerting_Result_State_Paused = RegCounter("alerting.result", "state", "paused")
	M_Alerting_Result_State_NoData = RegCounter("alerting.result", "state", "no_data")
	M_Alerting_Result_State_Pending = RegCounter("alerting.result", "state", "pending")

	M_Alerting_Notification_Sent_Slack = RegCounter("alerting.notifications_sent", "type", "slack")
	M_Alerting_Notification_Sent_Email = RegCounter("alerting.notifications_sent", "type", "email")
	M_Alerting_Notification_Sent_Webhook = RegCounter("alerting.notifications_sent", "type", "webhook")
	M_Alerting_Notification_Sent_PagerDuty = RegCounter("alerting.notifications_sent", "type", "pagerduty")
	M_Alerting_Notification_Sent_Victorops = RegCounter("alerting.notifications_sent", "type", "victorops")

	// Timers
	M_DataSource_ProxyReq_Timer = RegTimer("api.dataproxy.request.all")
	M_Alerting_Exeuction_Time = RegTimer("alerting.execution_time")

	// StatTotals
	M_Alerting_Active_Alerts = RegGauge("alerting.active_alerts")
	M_StatTotal_Dashboards = RegGauge("stat_totals", "stat", "dashboards")
	M_StatTotal_Users = RegGauge("stat_totals", "stat", "users")
	M_StatTotal_Orgs = RegGauge("stat_totals", "stat", "orgs")
	M_StatTotal_Playlists = RegGauge("stat_totals", "stat", "playlists")
}<|MERGE_RESOLUTION|>--- conflicted
+++ resolved
@@ -41,18 +41,11 @@
 	M_Alerting_Result_State_Paused         Counter
 	M_Alerting_Result_State_NoData         Counter
 	M_Alerting_Result_State_Pending        Counter
-<<<<<<< HEAD
-=======
-	M_Alerting_Active_Alerts               Counter
->>>>>>> f6b70c7d
 	M_Alerting_Notification_Sent_Slack     Counter
 	M_Alerting_Notification_Sent_Email     Counter
 	M_Alerting_Notification_Sent_Webhook   Counter
 	M_Alerting_Notification_Sent_PagerDuty Counter
-<<<<<<< HEAD
-=======
 	M_Alerting_Notification_Sent_Victorops Counter
->>>>>>> f6b70c7d
 
 	// Timers
 	M_DataSource_ProxyReq_Timer Timer
