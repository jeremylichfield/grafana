--- conflicted
+++ resolved
@@ -25,7 +25,6 @@
 
 	"github.com/grafana/grafana/pkg/plugins"
 	"github.com/grafana/grafana/pkg/setting"
-	"github.com/grafana/grafana/pkg/util/errutil"
 )
 
 type Installer struct {
@@ -81,15 +80,11 @@
 	return fmt.Sprintf("%s v%s either does not exist or is not supported on your system (%s)", e.PluginID, e.RequestedVersion, e.SystemInfo)
 }
 
-<<<<<<< HEAD
 func ProvideService(cfg *setting.Cfg) *Installer {
 	return New(false, cfg.BuildVersion, newLogger("plugin.installer", true))
 }
 
 func New(skipTLSVerify bool, grafanaVersion string, logger Logger) *Installer {
-=======
-func New(skipTLSVerify bool, grafanaVersion string, logger Logger) Service {
->>>>>>> 7536647a
 	return &Installer{
 		httpClient:          makeHttpClient(skipTLSVerify, 10*time.Second),
 		httpClientNoTimeout: makeHttpClient(skipTLSVerify, 0),
@@ -179,7 +174,7 @@
 	for _, dep := range res.Dependencies.Plugins {
 		i.log.Infof("Fetching %s dependencies...", res.ID)
 		if err := i.Install(ctx, dep.ID, normalizeVersion(dep.Version), pluginsDir, "", pluginRepoURL); err != nil {
-			return errutil.Wrapf(err, "failed to install plugin %s", dep.ID)
+			return fmt.Errorf("%v: %w", fmt.Sprintf("failed to install plugin %s", dep.ID), err)
 		}
 	}
 
@@ -618,7 +613,7 @@
 		return fmt.Errorf("%v: %w", "failed to copy symlink contents", err)
 	}
 	if err := os.Symlink(strings.TrimSpace(buf.String()), filePath); err != nil {
-		return errutil.Wrapf(err, "failed to make symbolic link for %v", filePath)
+		return fmt.Errorf("%v: %w", fmt.Sprintf("failed to make symbolic link for %v", filePath), err)
 	}
 	return nil
 }
