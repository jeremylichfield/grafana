import { css } from '@emotion/css';
import React, { useEffect } from 'react';

import { locationService } from '@grafana/runtime';
import { ErrorBoundaryAlert } from '@grafana/ui';
<<<<<<< HEAD
import { GrafanaContext, GrafanaContextType } from 'app/core/context/GrafanaContext';
=======
import { useGrafana } from 'app/core/context/GrafanaContext';
import { useAppNotification } from 'app/core/copy/appNotification';
import { useNavModel } from 'app/core/hooks/useNavModel';
>>>>>>> dd9e1498
import { GrafanaRouteComponentProps } from 'app/core/navigation/types';
import { isTruthy } from 'app/core/utils/types';
import { useDispatch, useSelector } from 'app/types';
import { ExploreId, ExploreQueryParams } from 'app/types/explore';

import { Branding } from '../../core/components/Branding/Branding';
import { useCorrelations } from '../correlations/useCorrelations';

import { ExploreActions } from './ExploreActions';
import { ExplorePaneContainer } from './ExplorePaneContainer';
import { lastSavedUrl, resetExploreAction, saveCorrelationsAction } from './state/main';

const styles = {
  pageScrollbarWrapper: css`
    width: 100%;
    flex-grow: 1;
    min-height: 0;
  `,
  exploreWrapper: css`
    display: flex;
    height: 100%;
  `,
};

function Wrapper(props: GrafanaRouteComponentProps<{}, ExploreQueryParams>) {
  useExplorePageTitle();
  const dispatch = useDispatch();
  const queryParams = props.queryParams;
  const { keybindings, chrome, config } = useGrafana();
  const navModel = useNavModel('explore');
  const { get } = useCorrelations();
  const { warning } = useAppNotification();

<<<<<<< HEAD
const mapStateToProps = (state: StoreState) => {
  return {
    navModel: getNavModel(state.navIndex, 'explore'),
    exploreState: state.explore,
  };
};

const mapDispatchToProps = {
  resetExploreAction,
  richHistoryUpdatedAction,
};

const connector = connect(mapStateToProps, mapDispatchToProps);

type Props = OwnProps & RouteProps & ConnectedProps<typeof connector>;
class WrapperUnconnected extends PureComponent<Props> {
  declare context: GrafanaContextType;
  static contextType = GrafanaContext;

  componentWillUnmount() {
    this.props.resetExploreAction({});
  }

  componentDidMount() {
=======
  useEffect(() => {
>>>>>>> dd9e1498
    //This is needed for breadcrumbs and topnav.
    //We should probably abstract this out at some point
    chrome.update({ sectionNav: navModel.node });
  }, [chrome, navModel]);

  useEffect(() => {
    keybindings.setupTimeRangeBindings(false);
  }, [keybindings]);

  useEffect(() => {
    if (!config.featureToggles.correlations) {
      dispatch(saveCorrelationsAction([]));
    } else {
      get.execute();
    }
    // eslint-disable-next-line react-hooks/exhaustive-deps
  }, []);

  useEffect(() => {
    if (get.value) {
      dispatch(saveCorrelationsAction(get.value));
    } else if (get.error) {
      dispatch(saveCorrelationsAction([]));
      warning(
        'Could not load correlations.',
        'Correlations data could not be loaded, DataLinks may have partial data.'
      );
    }
  }, [get.value, get.error, dispatch, warning]);

  useEffect(() => {
    lastSavedUrl.left = undefined;
    lastSavedUrl.right = undefined;

    // timeSrv (which is used internally) on init reads `from` and `to` param from the URL and updates itself
    // using those value regardless of what is passed to the init method.
    // The updated value is then used by Explore to get the range for each pane.
    // This means that if `from` and `to` parameters are present in the URL,
    // it would be impossible to change the time range in Explore.
    // We are only doing this on mount for 2 reasons:
    // 1: Doing it on update means we'll enter a render loop.
    // 2: when parsing time in Explore (before feeding it to timeSrv) we make sure `from` is before `to` inside
    //    each pane state in order to not trigger un URL update from timeSrv.
    const searchParams = locationService.getSearchObject();
    if (searchParams.from || searchParams.to) {
      locationService.partial({ from: undefined, to: undefined }, true);
    }

    return () => {
      // Cleaning up Explore state so that when navigating back to Explore it starts from a blank state
      dispatch(resetExploreAction());
    };
    // eslint-disable-next-line react-hooks/exhaustive-deps -- dispatch is stable, doesn't need to be in the deps array
  }, []);

  const hasSplit = Boolean(queryParams.left) && Boolean(queryParams.right);

  return (
    <div className={styles.pageScrollbarWrapper}>
      <ExploreActions exploreIdLeft={ExploreId.left} exploreIdRight={ExploreId.right} />
      <div className={styles.exploreWrapper}>
        <ErrorBoundaryAlert style="page">
          <ExplorePaneContainer split={hasSplit} exploreId={ExploreId.left} urlQuery={queryParams.left} />
        </ErrorBoundaryAlert>
        {hasSplit && (
          <ErrorBoundaryAlert style="page">
            <ExplorePaneContainer split={hasSplit} exploreId={ExploreId.right} urlQuery={queryParams.right} />
          </ErrorBoundaryAlert>
        )}
      </div>
    </div>
  );
}

const useExplorePageTitle = () => {
  const navModel = useNavModel('explore');
  const datasources = useSelector((state) =>
    [state.explore.left.datasourceInstance?.name, state.explore.right?.datasourceInstance?.name].filter(isTruthy)
  );

  document.title = `${navModel.main.text} - ${datasources.join(' | ')} - ${Branding.AppTitle}`;
};

export default Wrapper;<|MERGE_RESOLUTION|>--- conflicted
+++ resolved
@@ -3,13 +3,9 @@
 
 import { locationService } from '@grafana/runtime';
 import { ErrorBoundaryAlert } from '@grafana/ui';
-<<<<<<< HEAD
-import { GrafanaContext, GrafanaContextType } from 'app/core/context/GrafanaContext';
-=======
 import { useGrafana } from 'app/core/context/GrafanaContext';
 import { useAppNotification } from 'app/core/copy/appNotification';
 import { useNavModel } from 'app/core/hooks/useNavModel';
->>>>>>> dd9e1498
 import { GrafanaRouteComponentProps } from 'app/core/navigation/types';
 import { isTruthy } from 'app/core/utils/types';
 import { useDispatch, useSelector } from 'app/types';
@@ -43,34 +39,7 @@
   const { get } = useCorrelations();
   const { warning } = useAppNotification();
 
-<<<<<<< HEAD
-const mapStateToProps = (state: StoreState) => {
-  return {
-    navModel: getNavModel(state.navIndex, 'explore'),
-    exploreState: state.explore,
-  };
-};
-
-const mapDispatchToProps = {
-  resetExploreAction,
-  richHistoryUpdatedAction,
-};
-
-const connector = connect(mapStateToProps, mapDispatchToProps);
-
-type Props = OwnProps & RouteProps & ConnectedProps<typeof connector>;
-class WrapperUnconnected extends PureComponent<Props> {
-  declare context: GrafanaContextType;
-  static contextType = GrafanaContext;
-
-  componentWillUnmount() {
-    this.props.resetExploreAction({});
-  }
-
-  componentDidMount() {
-=======
   useEffect(() => {
->>>>>>> dd9e1498
     //This is needed for breadcrumbs and topnav.
     //We should probably abstract this out at some point
     chrome.update({ sectionNav: navModel.node });
