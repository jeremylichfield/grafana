import React from 'react';
import config from 'app/core/config';
import { PanelModel } from '../panel_model';
import { DashboardModel } from '../dashboard_model';
import { getAngularLoader, AngularComponent } from 'app/core/services/angular_loader';
import { DashboardRow } from './DashboardRow';
import { AddPanelPanel } from './AddPanelPanel';
<<<<<<< HEAD
import { importPluginModule } from 'app/features/plugins/plugin_loader';
=======
import { importPluginModule, PluginExports } from 'app/features/plugins/plugin_loader';
>>>>>>> 51f8d3ca
import { PanelChrome } from './PanelChrome';

export interface Props {
  panel: PanelModel;
  dashboard: DashboardModel;
}

export interface State {
  pluginExports: PluginExports;
}

export class DashboardPanel extends React.Component<Props, State> {
  element: any;
  angularPanel: AngularComponent;
  pluginInfo: any;
<<<<<<< HEAD
  pluginExports: any;
=======
>>>>>>> 51f8d3ca
  specialPanels = {};

  constructor(props) {
    super(props);
<<<<<<< HEAD
    this.state = {};
=======
    this.state = { pluginExports: null };
>>>>>>> 51f8d3ca

    this.specialPanels['row'] = this.renderRow.bind(this);
    this.specialPanels['add-panel'] = this.renderAddPanel.bind(this);

    if (!this.isSpecial()) {
      this.pluginInfo = config.panels[this.props.panel.type];

      // load panel plugin
      importPluginModule(this.pluginInfo.module).then(pluginExports => {
<<<<<<< HEAD
        this.pluginExports = pluginExports;
        this.forceUpdate();
      });
    }
  }

  isSpecial() {
    return this.specialPanels[this.props.panel.type];
  }

=======
        this.setState({ pluginExports: pluginExports });
      });
    }
  }

  isSpecial() {
    return this.specialPanels[this.props.panel.type];
  }

>>>>>>> 51f8d3ca
  renderRow() {
    return <DashboardRow panel={this.props.panel} dashboard={this.props.dashboard} />;
  }

  renderAddPanel() {
    return <AddPanelPanel panel={this.props.panel} dashboard={this.props.dashboard} />;
  }

  componentDidUpdate() {
<<<<<<< HEAD
    // skip loading angular component if we have no element
    // or we have already loaded it
=======
    // skip loading angular component if we have no element or we have already loaded it
>>>>>>> 51f8d3ca
    if (!this.element || this.angularPanel) {
      return;
    }

    let loader = getAngularLoader();
    var template = '<plugin-component type="panel" class="panel-height-helper"></plugin-component>';
    let scopeProps = { panel: this.props.panel, dashboard: this.props.dashboard };
    this.angularPanel = loader.load(this.element, scopeProps, template);
  }

  componentWillUnmount() {
    if (this.angularPanel) {
      this.angularPanel.destroy();
    }
  }

  render() {
<<<<<<< HEAD
    if (this.isSpecial()) {
      return this.specialPanels[this.props.panel.type]();
    }

    if (!this.pluginExports) {
      return null;
    }

    if (this.pluginExports.PanelComponent) {
      return (
        <PanelChrome
          component={this.pluginExports.PanelComponent}
          panel={this.props.panel}
          dashboard={this.props.dashboard}
        />
      );
    }

=======
    const { pluginExports } = this.state;

    if (this.isSpecial()) {
      return this.specialPanels[this.props.panel.type]();
    }

    if (!pluginExports) {
      return null;
    }

    if (pluginExports.PanelComponent) {
      return (
        <PanelChrome
          component={pluginExports.PanelComponent}
          panel={this.props.panel}
          dashboard={this.props.dashboard}
        />
      );
    }

>>>>>>> 51f8d3ca
    // legacy angular rendering
    return <div ref={element => (this.element = element)} className="panel-height-helper" />;
  }
}<|MERGE_RESOLUTION|>--- conflicted
+++ resolved
@@ -5,11 +5,7 @@
 import { getAngularLoader, AngularComponent } from 'app/core/services/angular_loader';
 import { DashboardRow } from './DashboardRow';
 import { AddPanelPanel } from './AddPanelPanel';
-<<<<<<< HEAD
-import { importPluginModule } from 'app/features/plugins/plugin_loader';
-=======
 import { importPluginModule, PluginExports } from 'app/features/plugins/plugin_loader';
->>>>>>> 51f8d3ca
 import { PanelChrome } from './PanelChrome';
 
 export interface Props {
@@ -25,19 +21,11 @@
   element: any;
   angularPanel: AngularComponent;
   pluginInfo: any;
-<<<<<<< HEAD
-  pluginExports: any;
-=======
->>>>>>> 51f8d3ca
   specialPanels = {};
 
   constructor(props) {
     super(props);
-<<<<<<< HEAD
-    this.state = {};
-=======
     this.state = { pluginExports: null };
->>>>>>> 51f8d3ca
 
     this.specialPanels['row'] = this.renderRow.bind(this);
     this.specialPanels['add-panel'] = this.renderAddPanel.bind(this);
@@ -47,18 +35,6 @@
 
       // load panel plugin
       importPluginModule(this.pluginInfo.module).then(pluginExports => {
-<<<<<<< HEAD
-        this.pluginExports = pluginExports;
-        this.forceUpdate();
-      });
-    }
-  }
-
-  isSpecial() {
-    return this.specialPanels[this.props.panel.type];
-  }
-
-=======
         this.setState({ pluginExports: pluginExports });
       });
     }
@@ -68,7 +44,6 @@
     return this.specialPanels[this.props.panel.type];
   }
 
->>>>>>> 51f8d3ca
   renderRow() {
     return <DashboardRow panel={this.props.panel} dashboard={this.props.dashboard} />;
   }
@@ -78,12 +53,7 @@
   }
 
   componentDidUpdate() {
-<<<<<<< HEAD
-    // skip loading angular component if we have no element
-    // or we have already loaded it
-=======
     // skip loading angular component if we have no element or we have already loaded it
->>>>>>> 51f8d3ca
     if (!this.element || this.angularPanel) {
       return;
     }
@@ -101,26 +71,6 @@
   }
 
   render() {
-<<<<<<< HEAD
-    if (this.isSpecial()) {
-      return this.specialPanels[this.props.panel.type]();
-    }
-
-    if (!this.pluginExports) {
-      return null;
-    }
-
-    if (this.pluginExports.PanelComponent) {
-      return (
-        <PanelChrome
-          component={this.pluginExports.PanelComponent}
-          panel={this.props.panel}
-          dashboard={this.props.dashboard}
-        />
-      );
-    }
-
-=======
     const { pluginExports } = this.state;
 
     if (this.isSpecial()) {
@@ -141,7 +91,6 @@
       );
     }
 
->>>>>>> 51f8d3ca
     // legacy angular rendering
     return <div ref={element => (this.element = element)} className="panel-height-helper" />;
   }
