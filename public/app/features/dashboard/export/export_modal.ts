import angular from 'angular';
import { saveAs } from 'file-saver';

import coreModule from 'app/core/core_module';
import { DashboardExporter } from './exporter';

export class DashExportCtrl {
  dash: any;
  exporter: DashboardExporter;
  dismiss: () => void;
  shareExternally: boolean;

  /** @ngInject */
  constructor(private dashboardSrv, datasourceSrv, private $scope, private $rootScope) {
    this.exporter = new DashboardExporter(datasourceSrv);

    this.dash = this.dashboardSrv.getCurrent();
  }

  saveDashboardAsFile() {
    if (this.shareExternally) {
      this.exporter.makeExportable(this.dash).then((dashboardJson: any) => {
        this.$scope.$apply(() => {
          this.openSaveAsDialog(dashboardJson);
        });
      });
    } else {
      this.openSaveAsDialog(this.dash.getSaveModelClone());
    }
  }

  viewJson() {
    if (this.shareExternally) {
      this.exporter.makeExportable(this.dash).then((dashboardJson: any) => {
        this.$scope.$apply(() => {
          this.openJsonModal(dashboardJson);
        });
      });
    } else {
      this.openJsonModal(this.dash.getSaveModelClone());
    }
  }

  private openSaveAsDialog(dash: any) {
    const blob = new Blob([angular.toJson(dash, true)], {
      type: 'application/json;charset=utf-8',
    });
    saveAs(blob, dash.title + '-' + new Date().getTime() + '.json');
  }

<<<<<<< HEAD
  saveJson() {
    const clone = this.dash;
    const model = {
      object: clone,
      enableCopy: true,
    };
=======
  private openJsonModal(clone: any) {
    const editScope = this.$rootScope.$new();
    editScope.object = clone;
    editScope.enableCopy = true;
>>>>>>> 0712c52c

    this.$rootScope.appEvent('show-modal', {
      src: 'public/app/partials/edit_json.html',
      model: model,
    });

    this.dismiss();
  }
}

export function dashExportDirective() {
  return {
    restrict: 'E',
    templateUrl: 'public/app/features/dashboard/export/export_modal.html',
    controller: DashExportCtrl,
    bindToController: true,
    controllerAs: 'ctrl',
    scope: { dismiss: '&' },
  };
}

coreModule.directive('dashExportModal', dashExportDirective);<|MERGE_RESOLUTION|>--- conflicted
+++ resolved
@@ -48,19 +48,11 @@
     saveAs(blob, dash.title + '-' + new Date().getTime() + '.json');
   }
 
-<<<<<<< HEAD
-  saveJson() {
-    const clone = this.dash;
+  private openJsonModal(clone: object) {
     const model = {
       object: clone,
       enableCopy: true,
     };
-=======
-  private openJsonModal(clone: any) {
-    const editScope = this.$rootScope.$new();
-    editScope.object = clone;
-    editScope.enableCopy = true;
->>>>>>> 0712c52c
 
     this.$rootScope.appEvent('show-modal', {
       src: 'public/app/partials/edit_json.html',
