{
  "author": "Grafana Labs",
  "license": "Apache-2.0",
  "private": true,
  "name": "grafana",
  "version": "7.1.0-pre",
  "repository": "github:grafana/grafana",
  "scripts": {
    "api-tests": "jest --notify --watch --config=devenv/e2e-api-tests/jest.js",
    "build": "grunt build",
    "dev": "webpack --progress --colors --config scripts/webpack/webpack.dev.js",
    "e2e": "./e2e/start-and-run-suite",
    "e2e:debug": "./e2e/start-and-run-suite debug",
    "e2e:dev": "./e2e/start-and-run-suite dev",
    "jest": "jest --notify --watch",
    "jest-ci": "mkdir -p reports/junit && export JEST_JUNIT_OUTPUT_DIR=reports/junit && jest --ci --reporters=default --reporters=jest-junit --maxWorkers 2",
    "lint": "eslint public/app e2e/suite1 public/test --ext=.js,.ts,.tsx",
    "lint:fix": "yarn lint --fix",
    "packages:build": "lerna run clean && lerna run build --ignore @grafana-plugins/input-datasource",
    "packages:docsExtract": "rm -rf ./reports/docs && lerna run docsExtract",
    "packages:docsToMarkdown": "api-documenter markdown --input-folder ./reports/docs/ --output-folder ./docs/sources/packages_api/ --hugo",
    "packages:lint": "lerna run lint",
    "packages:prepare": "lerna version --no-push --no-git-tag-version --force-publish --exact",
    "packages:publish": "lerna publish from-package --contents dist",
    "packages:publishCanary": "lerna publish from-package --contents dist --dist-tag canary --yes",
    "packages:publishLatest": "lerna publish from-package --contents dist --yes",
    "packages:publishNext": "lerna publish from-package --contents dist --dist-tag next --yes",
    "packages:typecheck": "lerna run typecheck",
    "precommit": "grafana-toolkit precommit",
    "prettier:check": "prettier --list-different \"**/*.{ts,tsx,scss}\"",
    "prettier:write": "prettier --list-different \"**/*.{ts,tsx,scss}\" --write",
    "start": "grafana-toolkit core:start --watchTheme",
    "start:hot": "grafana-toolkit core:start --hot --watchTheme",
    "start:ignoreTheme": "grafana-toolkit core:start --hot",
    "start:noTsCheck": "grafana-toolkit core:start --noTsCheck",
    "stats": "webpack --mode production --config scripts/webpack/webpack.prod.js --profile --json > compilation-stats.json",
    "storybook": "cd packages/grafana-ui && yarn storybook --ci",
    "storybook:build": "cd packages/grafana-ui && yarn storybook:build",
    "test": "grunt test",
    "themes:generate": "ts-node --project ./scripts/cli/tsconfig.json ./scripts/cli/generateSassVariableFiles.ts",
    "typecheck": "tsc --noEmit",
    "plugins:build-bundled": "grafana-toolkit plugin:bundle-managed",
    "watch": "yarn start -d watch,start core:start --watchTheme "
  },
  "grafana": {
    "whatsNewUrl": "https://grafana.com/docs/grafana/latest/guides/whats-new-in-v7-0/",
    "releaseNotesUrl": "https://community.grafana.com/t/release-notes-v7-0-x/29381"
  },
  "husky": {
    "hooks": {
      "pre-commit": "lint-staged && npm run precommit"
    }
  },
  "lint-staged": {
    "*.{ts,tsx,json,scss}": [
      "prettier --write"
    ],
    "*pkg/**/*.go": [
      "gofmt -w -s"
    ]
  },
  "devDependencies": {
    "@babel/core": "7.10.2",
    "@babel/plugin-proposal-nullish-coalescing-operator": "7.10.1",
    "@babel/plugin-proposal-optional-chaining": "7.10.1",
    "@babel/plugin-syntax-dynamic-import": "7.8.3",
    "@babel/preset-env": "7.10.2",
    "@babel/preset-react": "7.10.1",
    "@babel/preset-typescript": "7.10.1",
    "@emotion/core": "10.0.27",
    "@grafana/api-documenter": "0.9.3",
    "@microsoft/api-extractor": "7.8.2-pr1796.0",
    "@rtsao/plugin-proposal-class-properties": "7.0.1-patch.1",
    "@testing-library/react-hooks": "^3.2.1",
    "@types/angular": "1.6.56",
    "@types/angular-route": "1.7.0",
    "@types/classnames": "2.2.9",
    "@types/clipboard": "2.0.1",
    "@types/d3": "5.7.2",
    "@types/d3-scale-chromatic": "1.3.1",
    "@types/enzyme": "3.10.5",
    "@types/enzyme-adapter-react-16": "1.0.6",
    "@types/file-saver": "2.0.1",
    "@types/hoist-non-react-statics": "3.3.0",
    "@types/is-hotkey": "0.1.1",
    "@types/jest": "26.0.0",
    "@types/jquery": "3.3.32",
    "@types/lodash": "4.14.149",
    "@types/lru-cache": "^5.1.0",
    "@types/marked": "0.6.5",
    "@types/moment-timezone": "0.5.13",
    "@types/mousetrap": "1.6.3",
    "@types/node": "13.7.0",
    "@types/papaparse": "4.5.9",
    "@types/prismjs": "1.16.0",
<<<<<<< HEAD
    "@types/puppeteer-core": "2.0.0",
    "@types/rc-time-picker": "3.4.1",
=======
>>>>>>> 491b8680
    "@types/react": "16.8.16",
    "@types/react-beautiful-dnd": "12.1.2",
    "@types/react-dom": "16.8.4",
    "@types/react-grid-layout": "0.16.7",
    "@types/react-redux": "7.1.7",
    "@types/react-select": "3.0.8",
    "@types/react-test-renderer": "16.9.2",
    "@types/react-transition-group": "4.2.4",
    "@types/react-window": "1.8.1",
    "@types/redux-logger": "3.0.7",
    "@types/redux-mock-store": "1.0.2",
    "@types/reselect": "2.2.0",
    "@types/slate": "0.47.1",
    "@types/slate-plain-serializer": "0.6.1",
    "@types/slate-react": "0.22.5",
    "@types/testing-library__react-hooks": "^3.2.0",
    "@types/tinycolor2": "1.4.2",
    "@typescript-eslint/eslint-plugin": "2.19.0",
    "@typescript-eslint/parser": "2.19.0",
    "angular-mocks": "1.6.6",
    "autoprefixer": "9.7.4",
    "axios": "0.19.2",
<<<<<<< HEAD
    "babel-jest": "26.0.1",
    "babel-loader": "8.1.0",
=======
    "babel-core": "7.0.0-bridge.0",
    "babel-jest": "26.0.1",
    "babel-loader": "8.0.6",
>>>>>>> 491b8680
    "babel-plugin-angularjs-annotate": "0.10.0",
    "clean-webpack-plugin": "3.0.0",
    "css-loader": "3.4.2",
    "enzyme": "3.11.0",
    "enzyme-adapter-react-16": "1.15.2",
    "enzyme-to-json": "3.4.4",
    "es-check": "^5.1.0",
    "es6-promise": "4.2.8",
    "es6-shim": "0.35.5",
    "eslint": "6.8.0",
    "eslint-config-prettier": "6.10.0",
    "eslint-loader": "^3.0.3",
    "eslint-plugin-jsdoc": "22.1.0",
    "eslint-plugin-prettier": "3.1.2",
    "eslint-plugin-react": "7.18.3",
    "expect.js": "0.3.1",
    "expose-loader": "0.7.5",
    "file-loader": "5.0.2",
    "fork-ts-checker-webpack-plugin": "4.0.3",
    "gaze": "1.1.3",
    "glob": "7.1.6",
    "grunt": "1.0.4",
    "grunt-angular-templates": "1.1.0",
    "grunt-cli": "1.3.2",
    "grunt-contrib-clean": "2.0.0",
    "grunt-contrib-compress": "1.6.0",
    "grunt-contrib-copy": "1.0.0",
    "grunt-exec": "3.0.0",
    "grunt-newer": "1.3.0",
    "grunt-notify": "0.4.5",
    "grunt-postcss": "0.9.0",
    "grunt-sass-lint": "0.2.4",
    "grunt-usemin": "3.1.1",
    "grunt-webpack": "3.1.3",
    "html-loader": "0.5.5",
    "html-webpack-harddisk-plugin": "1.0.1",
    "html-webpack-plugin": "3.2.0",
    "husky": "4.2.1",
    "jest": "26.0.0",
    "jest-canvas-mock": "2.2.0",
    "jest-date-mock": "1.0.8",
    "lerna": "^3.20.2",
    "lint-staged": "10.0.7",
    "load-grunt-tasks": "5.1.0",
    "mini-css-extract-plugin": "0.9.0",
    "mocha": "7.0.1",
    "module-alias": "2.2.2",
    "monaco-editor": "0.15.6",
    "mutationobserver-shim": "0.3.3",
    "ngtemplate-loader": "2.0.1",
    "node-sass": "4.13.1",
    "optimize-css-assets-webpack-plugin": "5.0.3",
    "postcss-browser-reporter": "0.6.0",
    "postcss-loader": "3.0.0",
    "postcss-reporter": "6.0.1",
    "prettier": "1.19.1",
    "react-hot-loader": "4.8.0",
    "react-test-renderer": "16.12.0",
    "redux-mock-store": "1.5.4",
    "regexp-replace-loader": "1.0.1",
    "rimraf": "3.0.1",
    "rxjs-spy": "^7.5.1",
    "sass-lint": "1.12.1",
    "sass-loader": "8.0.2",
    "sinon": "8.1.1",
    "style-loader": "1.1.3",
    "terser-webpack-plugin": "2.3.5",
    "ts-jest": "26.1.0",
    "ts-node": "8.8.1",
    "tslib": "1.10.0",
    "typescript": "3.9.3",
    "webpack": "4.41.5",
    "webpack-bundle-analyzer": "3.6.0",
    "webpack-cleanup-plugin": "0.5.1",
    "webpack-cli": "3.3.10",
    "webpack-dev-server": "3.10.3",
    "webpack-merge": "4.2.2",
    "zone.js": "0.7.8"
  },
  "dependencies": {
    "@grafana/slate-react": "0.22.9-grafana",
    "@reduxjs/toolkit": "1.3.4",
    "@torkelo/react-select": "3.0.8",
    "@types/antlr4": "^4.7.1",
    "@types/braintree__sanitize-url": "4.0.0",
    "@types/common-tags": "^1.8.0",
    "@types/jsurl": "^1.2.28",
    "@types/md5": "^2.1.33",
    "@types/react-loadable": "5.5.2",
    "@types/react-virtualized-auto-sizer": "1.0.0",
    "@welldone-software/why-did-you-render": "4.0.6",
    "abortcontroller-polyfill": "1.4.0",
    "angular": "1.6.9",
    "angular-bindonce": "0.3.1",
    "angular-native-dragdrop": "1.2.2",
    "angular-route": "1.6.6",
    "angular-sanitize": "1.6.6",
    "antlr4": "^4.8.0",
    "baron": "3.0.3",
    "brace": "0.11.1",
    "calculate-size": "1.1.1",
    "classnames": "2.2.6",
    "clipboard": "2.0.4",
    "common-tags": "^1.8.0",
    "core-js": "3.6.4",
    "d3": "5.15.0",
    "d3-scale-chromatic": "1.5.0",
    "emotion": "10.0.27",
    "eventemitter3": "4.0.0",
    "fast-text-encoding": "^1.0.0",
    "file-saver": "2.0.2",
    "hoist-non-react-statics": "3.3.0",
    "immutable": "3.8.2",
    "is-hotkey": "0.1.6",
    "jquery": "3.4.1",
    "jsurl": "^0.1.5",
    "lodash": "4.17.15",
    "lru-cache": "^5.1.1",
    "marked": "0.6.2",
    "md5": "^2.2.1",
    "memoize-one": "5.1.1",
    "moment": "2.24.0",
    "moment-timezone": "0.5.28",
    "mousetrap": "1.6.5",
    "mousetrap-global-bind": "1.1.0",
    "nodemon": "2.0.2",
    "papaparse": "4.6.3",
    "prismjs": "1.19.0",
    "prop-types": "15.7.2",
    "rc-cascader": "1.0.1",
    "re-resizable": "^6.2.0",
    "react": "16.12.0",
    "react-dom": "16.12.0",
    "react-grid-layout": "0.17.1",
    "react-highlight-words": "0.16.0",
    "react-loadable": "5.5.0",
    "react-popper": "1.3.3",
    "react-redux": "7.2.0",
    "react-sizeme": "2.6.12",
    "react-split-pane": "0.1.89",
    "react-transition-group": "4.3.0",
    "react-use": "13.27.0",
    "react-virtualized-auto-sizer": "1.0.2",
    "react-window": "1.8.5",
    "redux": "4.0.5",
    "redux-logger": "3.0.6",
    "redux-thunk": "2.3.0",
    "regenerator-runtime": "0.13.3",
    "reselect": "4.0.0",
    "rst2html": "github:thoward/rst2html#990cb89",
    "rxjs": "6.5.5",
    "search-query-parser": "1.5.4",
    "slate": "0.47.8",
    "slate-plain-serializer": "0.7.10",
    "tether": "1.4.7",
    "tether-drop": "https://github.com/torkelo/drop/tarball/master",
    "tinycolor2": "1.4.1",
    "tti-polyfill": "0.2.2",
    "whatwg-fetch": "3.0.0"
  },
  "resolutions": {
    "caniuse-db": "1.0.30000772",
    "moment": "2.24.0"
  },
  "workspaces": {
    "packages": [
      "packages/*",
      "plugins-bundled/internal/*"
    ],
    "nohoist": [
      "**/@types/*",
      "**/@types/*/**"
    ]
  },
  "_moduleAliases": {
    "puppeteer": "node_modules/puppeteer-core"
  },
  "engines": {
    "node": ">=12 <13"
  },
  "volta": {
    "node": "12.18.0"
  }
}<|MERGE_RESOLUTION|>--- conflicted
+++ resolved
@@ -93,11 +93,6 @@
     "@types/node": "13.7.0",
     "@types/papaparse": "4.5.9",
     "@types/prismjs": "1.16.0",
-<<<<<<< HEAD
-    "@types/puppeteer-core": "2.0.0",
-    "@types/rc-time-picker": "3.4.1",
-=======
->>>>>>> 491b8680
     "@types/react": "16.8.16",
     "@types/react-beautiful-dnd": "12.1.2",
     "@types/react-dom": "16.8.4",
@@ -120,14 +115,9 @@
     "angular-mocks": "1.6.6",
     "autoprefixer": "9.7.4",
     "axios": "0.19.2",
-<<<<<<< HEAD
-    "babel-jest": "26.0.1",
-    "babel-loader": "8.1.0",
-=======
     "babel-core": "7.0.0-bridge.0",
     "babel-jest": "26.0.1",
     "babel-loader": "8.0.6",
->>>>>>> 491b8680
     "babel-plugin-angularjs-annotate": "0.10.0",
     "clean-webpack-plugin": "3.0.0",
     "css-loader": "3.4.2",
