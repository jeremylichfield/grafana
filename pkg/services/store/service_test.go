package store

import (
	"bytes"
	"context"
	"path/filepath"
	"testing"

	"github.com/grafana/grafana-plugin-sdk-go/experimental"
	"github.com/grafana/grafana/pkg/infra/filestorage"
	"github.com/grafana/grafana/pkg/models"
	"github.com/grafana/grafana/pkg/services/sqlstore"
	"github.com/grafana/grafana/pkg/tsdb/testdatasource"
	"github.com/stretchr/testify/mock"
	"github.com/stretchr/testify/require"
)

var (
	dummyUser           = &models.SignedInUser{OrgId: 1}
	allowAllAuthService = newStaticStorageAuthService(func(ctx context.Context, user *models.SignedInUser, storageName string) map[string]filestorage.PathFilter {
		return map[string]filestorage.PathFilter{
			ActionFilesDelete: allowAllPathFilter,
			ActionFilesWrite:  allowAllPathFilter,
			ActionFilesRead:   allowAllPathFilter,
		}
	})
	denyAllAuthService = newStaticStorageAuthService(func(ctx context.Context, user *models.SignedInUser, storageName string) map[string]filestorage.PathFilter {
		return map[string]filestorage.PathFilter{
			ActionFilesDelete: denyAllPathFilter,
			ActionFilesWrite:  denyAllPathFilter,
			ActionFilesRead:   denyAllPathFilter,
		}
	})
	publicRoot, _            = filepath.Abs("../../../public")
	publicStaticFilesStorage = newDiskStorage("public", "Public static files", &StorageLocalDiskConfig{
		Path: publicRoot,
		Roots: []string{
			"/testdata/",
			"/img/icons/",
			"/img/bg/",
			"/gazetteer/",
			"/maps/",
			"/upload/",
		},
	}).setReadOnly(true).setBuiltin(true)
)

func TestListFiles(t *testing.T) {
<<<<<<< HEAD
	publicRoot, err := filepath.Abs("../../../public")
	require.NoError(t, err)
	roots := []storageRuntime{
		newDiskStorage(RootStorageConfig{
			Prefix: "public",
			Name:   "Public static files",
			Disk: &StorageLocalDiskConfig{
				Path: publicRoot,
				Roots: []string{
					"/testdata/",
					"/img/icons/",
					"/img/bg/",
					"/gazetteer/",
					"/maps/",
					"/upload/",
				},
			}}).setReadOnly(true).setBuiltin(true),
	}
=======
	roots := []storageRuntime{publicStaticFilesStorage}
>>>>>>> 6c89bf53

	store := newStandardStorageService(sqlstore.InitTestDB(t), roots, func(orgId int64) []storageRuntime {
		return make([]storageRuntime, 0)
	}, allowAllAuthService)
	frame, err := store.List(context.Background(), dummyUser, "public/testdata")
	require.NoError(t, err)

	experimental.CheckGoldenJSONFrame(t, "testdata", "public_testdata.golden", frame.Frame, true)

	file, err := store.Read(context.Background(), dummyUser, "public/testdata/js_libraries.csv")
	require.NoError(t, err)
	require.NotNil(t, file)

	testDsFrame, err := testdatasource.LoadCsvContent(bytes.NewReader(file.Contents), file.Name)
	require.NoError(t, err)
	experimental.CheckGoldenJSONFrame(t, "testdata", "public_testdata_js_libraries.golden", testDsFrame, true)
}

func TestListFilesWithoutPermissions(t *testing.T) {
	roots := []storageRuntime{publicStaticFilesStorage}

	store := newStandardStorageService(sqlstore.InitTestDB(t), roots, func(orgId int64) []storageRuntime {
		return make([]storageRuntime, 0)
	}, denyAllAuthService)
	frame, err := store.List(context.Background(), dummyUser, "public/testdata")
	require.NoError(t, err)
	rowLen, err := frame.RowLen()
	require.NoError(t, err)
	require.Equal(t, 0, rowLen)
}

func setupUploadStore(t *testing.T, authService storageAuthService) (StorageService, *filestorage.MockFileStorage, string) {
	t.Helper()
	storageName := "resources"
	mockStorage := &filestorage.MockFileStorage{}
	sqlStorage := newSQLStorage(
		storageName, "Testing upload", "dummy descr",
		&StorageSQLConfig{},
		sqlstore.InitTestDB(t),
		1, // orgID (prefix init)
	)
	sqlStorage.store = mockStorage

	if authService == nil {
		authService = allowAllAuthService
	}
	store := newStandardStorageService(sqlstore.InitTestDB(t), []storageRuntime{sqlStorage}, func(orgId int64) []storageRuntime {
		return make([]storageRuntime, 0)
	}, authService)

	return store, mockStorage, storageName
}

func TestShouldUploadWhenNoFileAlreadyExists(t *testing.T) {
	service, mockStorage, storageName := setupUploadStore(t, nil)

	mockStorage.On("Get", mock.Anything, "/myFile.jpg").Return(nil, nil)
	mockStorage.On("Upsert", mock.Anything, mock.Anything).Return(nil)

	err := service.Upload(context.Background(), dummyUser, &UploadRequest{
		EntityType: EntityTypeImage,
		Contents:   make([]byte, 0),
		Path:       storageName + "/myFile.jpg",
		MimeType:   "image/jpg",
	})
	require.NoError(t, err)
}

func TestShouldFailUploadWithoutAccess(t *testing.T) {
	service, _, storageName := setupUploadStore(t, denyAllAuthService)

	err := service.Upload(context.Background(), dummyUser, &UploadRequest{
		EntityType: EntityTypeImage,
		Contents:   make([]byte, 0),
		Path:       storageName + "/myFile.jpg",
		MimeType:   "image/jpg",
	})
	require.ErrorIs(t, err, ErrAccessDenied)
}

func TestShouldFailUploadWhenFileAlreadyExists(t *testing.T) {
	service, mockStorage, storageName := setupUploadStore(t, nil)

	mockStorage.On("Get", mock.Anything, "/myFile.jpg").Return(&filestorage.File{Contents: make([]byte, 0)}, nil)

	err := service.Upload(context.Background(), dummyUser, &UploadRequest{
		EntityType: EntityTypeImage,
		Contents:   make([]byte, 0),
		Path:       storageName + "/myFile.jpg",
		MimeType:   "image/jpg",
	})
	require.ErrorIs(t, err, ErrFileAlreadyExists)
}

func TestShouldDelegateFileDeletion(t *testing.T) {
	service, mockStorage, storageName := setupUploadStore(t, nil)

	mockStorage.On("Delete", mock.Anything, "/myFile.jpg").Return(nil)

	err := service.Delete(context.Background(), dummyUser, storageName+"/myFile.jpg")
	require.NoError(t, err)
}

func TestShouldDelegateFolderCreation(t *testing.T) {
	service, mockStorage, storageName := setupUploadStore(t, nil)

	mockStorage.On("CreateFolder", mock.Anything, "/nestedFolder/mostNestedFolder").Return(nil)

	err := service.CreateFolder(context.Background(), dummyUser, &CreateFolderCmd{Path: storageName + "/nestedFolder/mostNestedFolder"})
	require.NoError(t, err)
}

func TestShouldDelegateFolderDeletion(t *testing.T) {
	service, mockStorage, storageName := setupUploadStore(t, nil)

	mockStorage.On("DeleteFolder", mock.Anything, "/", mock.Anything).Return(nil)

	err := service.DeleteFolder(context.Background(), dummyUser, &DeleteFolderCmd{
		Path:  storageName,
		Force: true,
	})
	require.NoError(t, err)
}<|MERGE_RESOLUTION|>--- conflicted
+++ resolved
@@ -32,42 +32,24 @@
 		}
 	})
 	publicRoot, _            = filepath.Abs("../../../public")
-	publicStaticFilesStorage = newDiskStorage("public", "Public static files", &StorageLocalDiskConfig{
-		Path: publicRoot,
-		Roots: []string{
-			"/testdata/",
-			"/img/icons/",
-			"/img/bg/",
-			"/gazetteer/",
-			"/maps/",
-			"/upload/",
-		},
-	}).setReadOnly(true).setBuiltin(true)
+	publicStaticFilesStorage = newDiskStorage(RootStorageConfig{
+		Prefix: "public",
+		Name:   "Public static files",
+		Disk: &StorageLocalDiskConfig{
+			Path: publicRoot,
+			Roots: []string{
+				"/testdata/",
+				"/img/icons/",
+				"/img/bg/",
+				"/gazetteer/",
+				"/maps/",
+				"/upload/",
+			},
+		}}).setReadOnly(true).setBuiltin(true)
 )
 
 func TestListFiles(t *testing.T) {
-<<<<<<< HEAD
-	publicRoot, err := filepath.Abs("../../../public")
-	require.NoError(t, err)
-	roots := []storageRuntime{
-		newDiskStorage(RootStorageConfig{
-			Prefix: "public",
-			Name:   "Public static files",
-			Disk: &StorageLocalDiskConfig{
-				Path: publicRoot,
-				Roots: []string{
-					"/testdata/",
-					"/img/icons/",
-					"/img/bg/",
-					"/gazetteer/",
-					"/maps/",
-					"/upload/",
-				},
-			}}).setReadOnly(true).setBuiltin(true),
-	}
-=======
 	roots := []storageRuntime{publicStaticFilesStorage}
->>>>>>> 6c89bf53
 
 	store := newStandardStorageService(sqlstore.InitTestDB(t), roots, func(orgId int64) []storageRuntime {
 		return make([]storageRuntime, 0)
