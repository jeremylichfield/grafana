--- conflicted
+++ resolved
@@ -3,12 +3,7 @@
 
 import { DataFrameType, GrafanaTheme2, PanelProps, reduceField, ReducerID, TimeRange } from '@grafana/data';
 import { PanelDataErrorView } from '@grafana/runtime';
-<<<<<<< HEAD
-import { Portal, UPlotChart, useStyles2, useTheme2, VizLayout, LegendDisplayMode } from '@grafana/ui';
-=======
-import { Portal, UPlotChart, useStyles2, useTheme2, VizLayout, VizTooltipContainer } from '@grafana/ui';
-import { CloseButton } from 'app/core/components/CloseButton/CloseButton';
->>>>>>> f7f22530
+import { Portal, UPlotChart, useStyles2, useTheme2, VizLayout } from '@grafana/ui';
 import { ColorScale } from 'app/core/components/ColorScale/ColorScale';
 
 import { HeatmapHoverView } from './HeatmapHoverView';
