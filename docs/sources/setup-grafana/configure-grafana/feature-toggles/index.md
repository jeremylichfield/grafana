--- conflicted
+++ resolved
@@ -66,57 +66,6 @@
 These features are early in their development lifecycle and so are not yet supported in Grafana Cloud.
 Alpha features might be changed or removed without prior notice.
 
-<<<<<<< HEAD
-| Feature toggle name                | Description                                                                                                                                                                                         |
-| ---------------------------------- | --------------------------------------------------------------------------------------------------------------------------------------------------------------------------------------------------- |
-| `live-service-web-worker`          | This will use a webworker thread to processes events rather than the main thread                                                                                                                    |
-| `queryOverLive`                    | Use Grafana Live WebSocket to execute backend queries                                                                                                                                               |
-| `publicDashboards`                 | Enables public access to dashboards                                                                                                                                                                 |
-| `publicDashboardsEmailSharing`     | Enables public dashboard sharing to be restricted to only allowed emails                                                                                                                            |
-| `lokiLive`                         | Support WebSocket streaming for loki (early prototype)                                                                                                                                              |
-| `storage`                          | Configurable storage for dashboards, datasources, and resources                                                                                                                                     |
-| `newTraceView`                     | Shows the new trace view design                                                                                                                                                                     |
-| `datasourceQueryMultiStatus`       | Introduce HTTP 207 Multi Status for api/ds/query                                                                                                                                                    |
-| `traceToMetrics`                   | Enable trace to metrics links                                                                                                                                                                       |
-| `prometheusWideSeries`             | Enable wide series responses in the Prometheus datasource                                                                                                                                           |
-| `canvasPanelNesting`               | Allow elements nesting                                                                                                                                                                              |
-| `scenes`                           | Experimental framework to build interactive dashboards                                                                                                                                              |
-| `disableSecretsCompatibility`      | Disable duplicated secret storage in legacy tables                                                                                                                                                  |
-| `logRequestsInstrumentedAsUnknown` | Logs the path for requests that are instrumented as unknown                                                                                                                                         |
-| `redshiftAsyncQueryDataSupport`    | Enable async query data support for Redshift                                                                                                                                                        |
-| `athenaAsyncQueryDataSupport`      | Enable async query data support for Athena                                                                                                                                                          |
-| `showDashboardValidationWarnings`  | Show warnings when dashboards do not validate against the schema                                                                                                                                    |
-| `mysqlAnsiQuotes`                  | Use double quotes to escape keyword in a MySQL query                                                                                                                                                |
-| `showTraceId`                      | Show trace ids for requests                                                                                                                                                                         |
-| `datasourceOnboarding`             | Enable data source onboarding page                                                                                                                                                                  |
-| `secureSocksDatasourceProxy`       | Enable secure socks tunneling for supported core datasources                                                                                                                                        |
-| `authnService`                     | Use new auth service to perform authentication                                                                                                                                                      |
-| `alertingBacktesting`              | Rule backtesting API for alerting                                                                                                                                                                   |
-| `editPanelCSVDragAndDrop`          | Enables drag and drop for CSV and Excel files                                                                                                                                                       |
-| `logsContextDatasourceUi`          | Allow datasource to provide custom UI for context view                                                                                                                                              |
-| `lokiQuerySplitting`               | Split large interval queries into subqueries with smaller time intervals                                                                                                                            |
-| `lokiQuerySplittingConfig`         | Give users the option to configure split durations for Loki queries                                                                                                                                 |
-| `individualCookiePreferences`      | Support overriding cookie preferences per user                                                                                                                                                      |
-| `onlyExternalOrgRoleSync`          | Prohibits a user from changing organization roles synced with external auth providers                                                                                                               |
-| `traceqlSearch`                    | Enables the 'TraceQL Search' tab for the Tempo datasource which provides a UI to generate TraceQL queries                                                                                           |
-| `prometheusMetricEncyclopedia`     | Replaces the Prometheus query builder metric select option with a paginated and filterable component                                                                                                |
-| `timeSeriesTable`                  | Enable time series table transformer & sparkline cell type                                                                                                                                          |
-| `prometheusResourceBrowserCache`   | Displays browser caching options in Prometheus data source configuration                                                                                                                            |
-| `influxdbBackendMigration`         | Query InfluxDB InfluxQL without the proxy                                                                                                                                                           |
-| `clientTokenRotation`              | Replaces the current in-request token rotation so that the client initiates the rotation                                                                                                            |
-| `prometheusDataplane`              | Changes responses to from Prometheus to be compliant with the dataplane specification. In particular it sets the numeric Field.Name from 'Value' to the value of the `__name__` label when present. |
-| `lokiMetricDataplane`              | Changes responses from Loki to be compliant with the dataplane specification.                                                                                                                       |
-| `alertStateHistoryLokiSecondary`   | Enable Grafana to write alert state history to an external Loki instance in addition to Grafana annotations.                                                                                        |
-| `alertStateHistoryLokiPrimary`     | Enable a remote Loki instance as the primary source for state history reads.                                                                                                                        |
-| `alertStateHistoryLokiOnly`        | Disable Grafana alerts from emitting annotations when a remote Loki instance is available.                                                                                                          |
-| `disableSSEDataplane`              | Disables dataplane specific processing in server side expressions.                                                                                                                                  |
-| `unifiedRequestLog`                | Writes error logs to the request logger                                                                                                                                                             |
-| `pyroscopeFlameGraph`              | Changes flame graph to pyroscope one                                                                                                                                                                |
-| `dataplaneFrontendFallback`        | Support dataplane contract field name change for transformations and field name matchers where the name is different                                                                                |
-| `authenticationConfigUI`           | Enables authentication configuration UI                                                                                                                                                             |
-| `advancedDataSourcePicker`         | Enable a new data source picker with contextual information, recently used order, CSV upload and advanced mode                                                                                      |
-| `sqlDatasourceDatabaseSelection`   | Disables dataset dropdown in the QueryEditor if previous dataset has already been configured                                                                                                        |
-=======
 | Feature toggle name                | Description                                                                                                    |
 | ---------------------------------- | -------------------------------------------------------------------------------------------------------------- |
 | `live-service-web-worker`          | This will use a webworker thread to processes events rather than the main thread                               |
@@ -162,7 +111,6 @@
 | `pluginsAPIManifestKey`            | Use grafana.com API to retrieve the public manifest key                                                        |
 | `advancedDataSourcePicker`         | Enable a new data source picker with contextual information, recently used order, CSV upload and advanced mode |
 | `opensearchDetectVersion`          | Enable version detection in OpenSearch                                                                         |
->>>>>>> 24668137
 
 ## Development feature toggles
 
