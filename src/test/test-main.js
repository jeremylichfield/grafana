require.config({
  baseUrl: 'http://localhost:9876/base/src/app',

  paths: {
    specs:                 '../test/specs',
    mocks:                 '../test/mocks',
    config:                '../config.sample',
    kbn:                   'components/kbn',
    store:                 'components/store',

    settings:              'components/settings',
    lodash:                'components/lodash.extended',
    'lodash-src':          '../vendor/lodash',

    moment:                '../vendor/moment',
    chromath:              '../vendor/chromath',
    filesaver:             '../vendor/filesaver',

    angular:               '../vendor/angular/angular',
    'angular-route':       '../vendor/angular/angular-route',
    angularMocks:          '../vendor/angular/angular-mocks',
    'angular-dragdrop':       '../vendor/angular/angular-dragdrop',
    'angular-strap':          '../vendor/angular/angular-strap',
    timepicker:               '../vendor/angular/timepicker',
    datepicker:               '../vendor/angular/datepicker',
    bindonce:                 '../vendor/angular/bindonce',
    crypto:                   '../vendor/crypto.min',
    spectrum:                 '../vendor/spectrum',

    jquery:                   '../vendor/jquery/jquery-2.1.1.min',

    bootstrap:                '../vendor/bootstrap/bootstrap',
    'bootstrap-tagsinput':    '../vendor/tagsinput/bootstrap-tagsinput',

    'jquery-ui':              '../vendor/jquery/jquery-ui-1.10.3',

    'extend-jquery':          'components/extend-jquery',

    'jquery.flot':            '../vendor/jquery/jquery.flot',
    'jquery.flot.pie':        '../vendor/jquery/jquery.flot.pie',
    'jquery.flot.events':     '../vendor/jquery/jquery.flot.events',
    'jquery.flot.selection':  '../vendor/jquery/jquery.flot.selection',
    'jquery.flot.stack':      '../vendor/jquery/jquery.flot.stack',
    'jquery.flot.stackpercent':'../vendor/jquery/jquery.flot.stackpercent',
    'jquery.flot.time':       '../vendor/jquery/jquery.flot.time',

    modernizr:                '../vendor/modernizr-2.6.1',
  },

  shim: {
    bootstrap: {
      deps: ['jquery']
    },

    modernizr: {
      exports: 'Modernizr'
    },

    angular: {
      deps: ['jquery', 'config'],
      exports: 'angular'
    },

    angularMocks: {
      deps: ['angular'],
    },

    crypto: {
      exports: 'Crypto'
    },

    'jquery-ui':            ['jquery'],
    'jquery.flot':          ['jquery'],
    'jquery.flot.pie':      ['jquery', 'jquery.flot'],
    'jquery.flot.events':   ['jquery', 'jquery.flot'],
    'jquery.flot.selection':['jquery', 'jquery.flot'],
    'jquery.flot.stack':    ['jquery', 'jquery.flot'],
    'jquery.flot.stackpercent':['jquery', 'jquery.flot'],
    'jquery.flot.time':     ['jquery', 'jquery.flot'],

    'angular-route':        ['angular'],
    'angular-cookies':      ['angular'],
    'angular-dragdrop':     ['jquery','jquery-ui','angular'],
    'angular-loader':       ['angular'],
    'angular-mocks':        ['angular'],
    'angular-resource':     ['angular'],
    'angular-touch':        ['angular'],
    'bindonce':             ['angular'],
    'angular-strap':        ['angular', 'bootstrap','timepicker', 'datepicker'],

    'bootstrap-tagsinput':          ['jquery'],

    timepicker:             ['jquery', 'bootstrap'],
    datepicker:             ['jquery', 'bootstrap'],
  }
});

require([
  'angular',
  'angularMocks',
  'app',
], function(angular) {
  'use strict';

  for (var file in window.__karma__.files) {
    if (/spec\.js$/.test(file)) {
      window.tests.push(file.replace(/^\/base\//, 'http://localhost:9876/base/'));
    }
  }


  angular.module('grafana', ['ngRoute']);
  angular.module('grafana.services', ['ngRoute', '$strap.directives']);
  angular.module('grafana.panels', []);
  angular.module('grafana.filters', []);

  require([
    'specs/lexer-specs',
    'specs/parser-specs',
    'specs/gfunc-specs',
    'specs/timeSeries-specs',
    'specs/row-ctrl-specs',
    'specs/graphiteTargetCtrl-specs',
    'specs/graphiteDatasource-specs',
    'specs/influxSeries-specs',
    'specs/influxQueryBuilder-specs',
    'specs/influxdb-datasource-specs',
    'specs/graph-ctrl-specs',
    'specs/grafanaGraph-specs',
    'specs/seriesOverridesCtrl-specs',
    'specs/timeSrv-specs',
    'specs/templateSrv-specs',
    'specs/templateValuesSrv-specs',
    'specs/kbn-format-specs',
    'specs/dashboardSrv-specs',
<<<<<<< HEAD
    'specs/influxSeries-specs',
    'specs/dashboardViewStateSrv-specs',
    'specs/overview-ctrl-specs',
=======
    'specs/dashboardViewStateSrv-specs'
>>>>>>> d40e21a7
  ], function () {
    window.__karma__.start();
  });

});
<|MERGE_RESOLUTION|>--- conflicted
+++ resolved
@@ -133,13 +133,8 @@
     'specs/templateValuesSrv-specs',
     'specs/kbn-format-specs',
     'specs/dashboardSrv-specs',
-<<<<<<< HEAD
-    'specs/influxSeries-specs',
     'specs/dashboardViewStateSrv-specs',
     'specs/overview-ctrl-specs',
-=======
-    'specs/dashboardViewStateSrv-specs'
->>>>>>> d40e21a7
   ], function () {
     window.__karma__.start();
   });
