import React, { Component } from 'react';
import { ReplaySubject, Subscription } from 'rxjs';

import { PanelProps } from '@grafana/data';
import { locationService } from '@grafana/runtime/src';
import { PanelContext, PanelContextRoot } from '@grafana/ui';
import { CanvasFrameOptions } from 'app/features/canvas';
import { ElementState } from 'app/features/canvas/runtime/element';
import { Scene } from 'app/features/canvas/runtime/scene';
import { PanelEditEnteredEvent, PanelEditExitedEvent } from 'app/types/events';

import { InlineEdit } from './InlineEdit';
import { SetBackground } from './SetBackground';
<<<<<<< HEAD
import { Options } from './models.gen';
import { AnchorPoint, CanvasTooltipPayload } from './types';
=======
import { PanelOptions } from './models.gen';
import { AnchorPoint, CanvasTooltipPayload, ConnectionState } from './types';
>>>>>>> 5ddc37ee

interface Props extends PanelProps<Options> {}

interface State {
  refresh: number;
  openInlineEdit: boolean;
  openSetBackground: boolean;
  contextMenuAnchorPoint: AnchorPoint;
  moveableAction: boolean;
}

export interface InstanceState {
  scene: Scene;
  selected: ElementState[];
  selectedConnection?: ConnectionState;
}

export interface SelectionAction {
  panel: CanvasPanel;
}

let canvasInstances: CanvasPanel[] = [];
let activeCanvasPanel: CanvasPanel | undefined = undefined;
let isInlineEditOpen = false;
let isSetBackgroundOpen = false;

export const activePanelSubject = new ReplaySubject<SelectionAction>(1);

export class CanvasPanel extends Component<Props, State> {
  declare context: React.ContextType<typeof PanelContextRoot>;
  static contextType = PanelContextRoot;
  panelContext: PanelContext = {} as PanelContext;

  readonly scene: Scene;
  private subs = new Subscription();
  needsReload = false;
  isEditing = locationService.getSearchObject().editPanel !== undefined;

  constructor(props: Props) {
    super(props);
    this.state = {
      refresh: 0,
      openInlineEdit: false,
      openSetBackground: false,
      contextMenuAnchorPoint: { x: 0, y: 0 },
      moveableAction: false,
    };

    // Only the initial options are ever used.
    // later changes are all controlled by the scene
    this.scene = new Scene(
      this.props.options.root,
      this.props.options.inlineEditing,
      this.props.options.showAdvancedTypes,
      this.onUpdateScene,
      this
    );
    this.scene.updateSize(props.width, props.height);
    this.scene.updateData(props.data);
    this.scene.inlineEditingCallback = this.openInlineEdit;
    this.scene.setBackgroundCallback = this.openSetBackground;
    this.scene.tooltipCallback = this.tooltipCallback;
    this.scene.moveableActionCallback = this.moveableActionCallback;

    this.subs.add(
      this.props.eventBus.subscribe(PanelEditEnteredEvent, (evt: PanelEditEnteredEvent) => {
        // Remove current selection when entering edit mode for any panel in dashboard
        this.scene.clearCurrentSelection();
        this.closeInlineEdit();
      })
    );

    this.subs.add(
      this.props.eventBus.subscribe(PanelEditExitedEvent, (evt: PanelEditExitedEvent) => {
        if (this.props.id === evt.payload) {
          this.needsReload = true;
          this.scene.clearCurrentSelection();
          this.scene.load(
            this.props.options.root,
            this.props.options.inlineEditing,
            this.props.options.showAdvancedTypes
          );
        }
      })
    );
  }

  componentDidMount() {
    activeCanvasPanel = this;
    activePanelSubject.next({ panel: this });

    this.panelContext = this.context as PanelContext;
    if (this.panelContext.onInstanceStateChange) {
      this.panelContext.onInstanceStateChange({
        scene: this.scene,
        layer: this.scene.root,
      });

      this.subs.add(
        this.scene.selection.subscribe({
          next: (v) => {
            if (v.length) {
              activeCanvasPanel = this;
              activePanelSubject.next({ panel: this });
            }

            canvasInstances.forEach((canvasInstance) => {
              if (canvasInstance !== activeCanvasPanel) {
                canvasInstance.scene.clearCurrentSelection(true);
                canvasInstance.scene.connections.select(undefined);
              }
            });

            this.panelContext.onInstanceStateChange!({
              scene: this.scene,
              selected: v,
              layer: this.scene.root,
            });
          },
        })
      );

      this.subs.add(
        this.scene.connections.selection.subscribe({
          next: (v) => {
            if (!this.context.instanceState) {
              return;
            }

            this.panelContext.onInstanceStateChange!({
              scene: this.scene,
              selected: this.context.instanceState.selected,
              selectedConnection: v,
              layer: this.scene.root,
            });

            if (v) {
              activeCanvasPanel = this;
              activePanelSubject.next({ panel: this });
            }

            canvasInstances.forEach((canvasInstance) => {
              if (canvasInstance !== activeCanvasPanel) {
                canvasInstance.scene.clearCurrentSelection(true);
                canvasInstance.scene.connections.select(undefined);
              }
            });

            setTimeout(() => {
              this.forceUpdate();
            });
          },
        })
      );
    }

    canvasInstances.push(this);
  }

  componentWillUnmount() {
    this.scene.subscription.unsubscribe();
    this.subs.unsubscribe();
    isInlineEditOpen = false;
    isSetBackgroundOpen = false;
    canvasInstances = canvasInstances.filter((ci) => ci.props.id !== activeCanvasPanel?.props.id);
  }

  // NOTE, all changes to the scene flow through this function
  // even the editor gets current state from the same scene instance!
  onUpdateScene = (root: CanvasFrameOptions) => {
    const { onOptionsChange, options } = this.props;
    onOptionsChange({
      ...options,
      root,
    });

    this.setState({ refresh: this.state.refresh + 1 });
    activePanelSubject.next({ panel: this });
  };

  shouldComponentUpdate(nextProps: Props, nextState: State) {
    const { width, height, data, options } = this.props;
    let changed = false;

    if (width !== nextProps.width || height !== nextProps.height) {
      this.scene.updateSize(nextProps.width, nextProps.height);
      changed = true;
    }

    if (data !== nextProps.data && !this.scene.ignoreDataUpdate) {
      this.scene.updateData(nextProps.data);
      changed = true;
    }

    if (options !== nextProps.options && !this.scene.ignoreDataUpdate) {
      this.scene.updateData(nextProps.data);
      changed = true;
    }

    if (this.state.refresh !== nextState.refresh) {
      changed = true;
    }

    if (this.state.openInlineEdit !== nextState.openInlineEdit) {
      changed = true;
    }

    if (this.state.openSetBackground !== nextState.openSetBackground) {
      changed = true;
    }

    if (this.state.moveableAction !== nextState.moveableAction) {
      changed = true;
    }

    // After editing, the options are valid, but the scene was in a different panel or inline editing mode has changed
    const inlineEditingSwitched = this.props.options.inlineEditing !== nextProps.options.inlineEditing;
    const shouldShowAdvancedTypesSwitched =
      this.props.options.showAdvancedTypes !== nextProps.options.showAdvancedTypes;
    if (this.needsReload || inlineEditingSwitched || shouldShowAdvancedTypesSwitched) {
      if (inlineEditingSwitched) {
        // Replace scene div to prevent selecto instance leaks
        this.scene.revId++;
      }

      this.needsReload = false;
      this.scene.load(nextProps.options.root, nextProps.options.inlineEditing, nextProps.options.showAdvancedTypes);
      this.scene.updateSize(nextProps.width, nextProps.height);
      this.scene.updateData(nextProps.data);
      changed = true;
    }

    return changed;
  }

  openInlineEdit = () => {
    if (isInlineEditOpen) {
      this.forceUpdate();
      this.setActivePanel();
      return;
    }

    this.setActivePanel();
    this.setState({ openInlineEdit: true });
    isInlineEditOpen = true;
  };

  openSetBackground = (anchorPoint: AnchorPoint) => {
    if (isSetBackgroundOpen) {
      this.forceUpdate();
      this.setActivePanel();
      return;
    }

    this.setActivePanel();
    this.setState({ openSetBackground: true });
    this.setState({ contextMenuAnchorPoint: anchorPoint });

    isSetBackgroundOpen = true;
  };

  tooltipCallback = (tooltip: CanvasTooltipPayload | undefined) => {
    this.scene.tooltip = tooltip;
    this.forceUpdate();
  };

  moveableActionCallback = (updated: boolean) => {
    this.setState({ moveableAction: updated });
    this.forceUpdate();
  };

  closeInlineEdit = () => {
    this.setState({ openInlineEdit: false });
    isInlineEditOpen = false;
  };

  closeSetBackground = () => {
    this.setState({ openSetBackground: false });
    isSetBackgroundOpen = false;
  };

  setActivePanel = () => {
    activeCanvasPanel = this;
    activePanelSubject.next({ panel: this });
  };

  renderInlineEdit = () => {
    return <InlineEdit onClose={() => this.closeInlineEdit()} id={this.props.id} scene={this.scene} />;
  };

  renderSetBackground = () => {
    return (
      <SetBackground
        onClose={() => this.closeSetBackground()}
        scene={this.scene}
        anchorPoint={this.state.contextMenuAnchorPoint}
      />
    );
  };

  render() {
    return (
      <>
        {this.scene.render()}
        {this.state.openInlineEdit && this.renderInlineEdit()}
        {this.state.openSetBackground && this.renderSetBackground()}
      </>
    );
  }
}<|MERGE_RESOLUTION|>--- conflicted
+++ resolved
@@ -11,13 +11,8 @@
 
 import { InlineEdit } from './InlineEdit';
 import { SetBackground } from './SetBackground';
-<<<<<<< HEAD
 import { Options } from './models.gen';
-import { AnchorPoint, CanvasTooltipPayload } from './types';
-=======
-import { PanelOptions } from './models.gen';
 import { AnchorPoint, CanvasTooltipPayload, ConnectionState } from './types';
->>>>>>> 5ddc37ee
 
 interface Props extends PanelProps<Options> {}
 
