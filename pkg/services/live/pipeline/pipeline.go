package pipeline

import (
	"context"
	"errors"
	"fmt"
	"os"

	"github.com/grafana/grafana/pkg/models"

	"github.com/grafana/grafana-plugin-sdk-go/backend"
	"github.com/grafana/grafana-plugin-sdk-go/data"
	"github.com/grafana/grafana-plugin-sdk-go/live"
	"go.opentelemetry.io/otel/attribute"
	"go.opentelemetry.io/otel/codes"
	"go.opentelemetry.io/otel/exporters/jaeger"
	"go.opentelemetry.io/otel/sdk/resource"
	tracesdk "go.opentelemetry.io/otel/sdk/trace"
	semconv "go.opentelemetry.io/otel/semconv/v1.4.0"
	"go.opentelemetry.io/otel/trace"
)

const (
	service     = "grafana"
	environment = "dev"
	id          = 1
)

// tracerProvider returns an OpenTelemetry TracerProvider configured to use
// the Jaeger exporter that will send spans to the provided url. The returned
// TracerProvider will also use a Resource configured with all the information
// about the application.
func tracerProvider(url string) (*tracesdk.TracerProvider, error) {
	// Create the Jaeger exporter
	exp, err := jaeger.New(jaeger.WithCollectorEndpoint(jaeger.WithEndpoint(url)))
	if err != nil {
		return nil, err
	}
	tp := tracesdk.NewTracerProvider(
		// Always be sure to batch in production.
		tracesdk.WithBatcher(exp),
		// Record information about this application in an Resource.
		tracesdk.WithResource(resource.NewWithAttributes(
			semconv.SchemaURL,
			semconv.ServiceNameKey.String(service),
			attribute.String("environment", environment),
			attribute.Int64("ID", id),
		)),
	)
	return tp, nil
}

// TODO: some things to implement and ideas to consider.
// * Can return ChannelData from Frame Outputter – thus starting corresponding rule from processing input step.
// * Better error communication with WS/HTTP? Currently we can't return nothing beyond InternalError.
// * Better copy data and Frame on redirects? (at least for safety, but no real problem exists yet).
// * How to deal with auth on redirects? What if publish auth configured for a rule in redirect? Currently auth skipped.
// * Avoid ProcessorVars, OutputVars – use Vars everywhere.
// * Rename:
//		* Converter => FrameConverter
//		* Outputter => FrameOutputter
//		* Processor => FrameProcessor
//		* ConditionChecker => FrameConditionChecker.
// * Put SignedInUser into Vars.

// ChannelData is a wrapper over raw data with additional channel information.
// Channel is used for rule routing, if the channel is empty then data processing
// stops. If channel is not empty then data processing will be redirected to a
// corresponding channel rule.
type ChannelData struct {
	Channel string
	Data    []byte
}

// ChannelFrame is a wrapper over data.Frame with additional channel information.
// Channel is used for rule routing, if the channel is empty then frame processing
// will try to take current rule Processor and Outputter. If channel is not empty
// then frame processing will be redirected to a corresponding channel rule.
type ChannelFrame struct {
	Channel string      `json:"channel"`
	Frame   *data.Frame `json:"frame"`
}

// Vars has some helpful things pipeline entities could use.
type Vars struct {
	OrgID     int64
	Channel   string
	Scope     string
	Namespace string
	Path      string
}

// ProcessorVars has some helpful things Processor entities could use.
type ProcessorVars struct {
	Vars
}

// OutputVars has some helpful things Outputter entities could use.
type OutputVars struct {
	ProcessorVars
}

// DataOutputter can output incoming data before conversion to frames.
type DataOutputter interface {
	Type() string
	OutputData(ctx context.Context, vars Vars, data []byte) ([]*ChannelData, error)
}

// Converter converts raw bytes to slice of ChannelFrame. Each element
// of resulting slice will be then individually processed and outputted
// according configured channel rules.
type Converter interface {
	Type() string
	Convert(ctx context.Context, vars Vars, body []byte) ([]*ChannelFrame, error)
}

// Processor can modify data.Frame in a custom way before it will be outputted.
type Processor interface {
	Type() string
	Process(ctx context.Context, vars ProcessorVars, frame *data.Frame) (*data.Frame, error)
}

// Outputter outputs data.Frame to a custom destination. Or simply
// do nothing if some conditions not met.
type Outputter interface {
	Type() string
	Output(ctx context.Context, vars OutputVars, frame *data.Frame) ([]*ChannelFrame, error)
}

// Subscriber can handle channel subscribe events.
type Subscriber interface {
	Type() string
	Subscribe(ctx context.Context, vars Vars) (models.SubscribeReply, backend.SubscribeStreamStatus, error)
}

// PublishAuthChecker checks whether current user can publish to a channel.
type PublishAuthChecker interface {
	CanPublish(ctx context.Context, u *models.SignedInUser) (bool, error)
}

// SubscribeAuthChecker checks whether current user can subscribe to a channel.
type SubscribeAuthChecker interface {
	CanSubscribe(ctx context.Context, u *models.SignedInUser) (bool, error)
}

// LiveChannelRule is an in-memory representation of each specific rule, with Converter, Processor
// and Outputter to be executed by Pipeline.
type LiveChannelRule struct {
	OrgId          int64
	Pattern        string
	PublishAuth    PublishAuthChecker
	SubscribeAuth  SubscribeAuthChecker
	DataOutputters []DataOutputter
	Converter      Converter
	Processors     []Processor
	Outputters     []Outputter
	Subscribers    []Subscriber
}

// Label ...
type Label struct {
	Name  string `json:"name"`
	Value string `json:"value"` // Can be JSONPath or Goja script.
}

// Field description.
type Field struct {
	Name   string            `json:"name"`
	Type   data.FieldType    `json:"type"`
	Value  string            `json:"value"` // Can be JSONPath or Goja script.
	Labels []Label           `json:"labels,omitempty"`
	Config *data.FieldConfig `json:"config,omitempty"`
}

type ChannelRuleGetter interface {
	Get(orgID int64, channel string) (*LiveChannelRule, bool, error)
}

// Pipeline allows processing custom input data according to user-defined rules.
// This includes:
// * transforming custom input to data.Frame objects
// * do some processing on these frames
// * output resulting frames to various destinations.
type Pipeline struct {
	ruleGetter ChannelRuleGetter
	tracer     trace.Tracer
}

// New creates new Pipeline.
func New(ruleGetter ChannelRuleGetter) (*Pipeline, error) {
	p := &Pipeline{
		ruleGetter: ruleGetter,
	}

	if os.Getenv("GF_LIVE_PIPELINE_TRACE") != "" {
		// Traces for development only at the moment.
		// Start local Jaeger and then run Grafana with GF_LIVE_PIPELINE_TRACE:
		// docker run --rm -it --name jaeger -e COLLECTOR_ZIPKIN_HOST_PORT=:9411 -p 5775:5775/udp -p 6831:6831/udp -p 6832:6832/udp -p 5778:5778 -p 16686:16686 -p 14268:14268 -p 14250:14250 -p 9411:9411 jaegertracing/all-in-one:1.26
		// Then visit http://localhost:16686/ where Jaeger UI is served.
		tp, err := tracerProvider("http://localhost:14268/api/traces")
		if err != nil {
			return nil, err
		}
		tracer := tp.Tracer("gf.live.pipeline")
		p.tracer = tracer
	}

	if os.Getenv("GF_LIVE_PIPELINE_DEV") != "" {
		go postTestData() // TODO: temporary for development, remove before merge.
	}

	return p, nil
}

func (p *Pipeline) Get(orgID int64, channel string) (*LiveChannelRule, bool, error) {
	return p.ruleGetter.Get(orgID, channel)
}

func (p *Pipeline) ProcessInput(ctx context.Context, orgID int64, channelID string, body []byte) (bool, error) {
	var span trace.Span
	if p.tracer != nil {
		ctx, span = p.tracer.Start(ctx, "live.pipeline.process_input")
		span.SetAttributes(
			attribute.Int64("orgId", orgID),
			attribute.String("channel", channelID),
			attribute.String("body", string(body)),
		)
		defer span.End()
	}
	ok, err := p.processInput(ctx, orgID, channelID, body, nil)
	if err != nil {
		if p.tracer != nil && span != nil {
			span.SetStatus(codes.Error, err.Error())
		}
		return ok, err
	}
	return ok, err
}

func (p *Pipeline) processInput(ctx context.Context, orgID int64, channelID string, body []byte, visitedChannels map[string]struct{}) (bool, error) {
	var span trace.Span
	if p.tracer != nil {
		ctx, span = p.tracer.Start(ctx, "live.pipeline.process_input_"+channelID)
		span.SetAttributes(
			attribute.Int64("orgId", orgID),
			attribute.String("channel", channelID),
			attribute.String("body", string(body)),
		)
		defer span.End()
	}
	rule, ok, err := p.ruleGetter.Get(orgID, channelID)
	if err != nil {
		return false, err
	}
	if !ok {
		return false, nil
	}
<<<<<<< HEAD
	if visitedChannels == nil {
		visitedChannels = map[string]struct{}{}
=======
	channelFrames, ok, err := p.DataToChannelFrames(ctx, *rule, orgID, channelID, body)
	if err != nil {
		return false, err
>>>>>>> 0b89bdd4
	}
	if len(rule.DataOutputters) > 0 {
		channelDataList := []*ChannelData{{Channel: channelID, Data: body}}
		err = p.processChannelDataList(ctx, orgID, channelID, channelDataList, visitedChannels)
		if err != nil {
			return false, err
		}
	}
	if rule.Converter == nil {
		return false, nil
	}
	channelFrames, err := p.dataToChannelFrames(ctx, *rule, orgID, channelID, body)
	if err != nil {
		return false, err
	}
	err = p.processChannelFrames(ctx, orgID, channelID, channelFrames, nil)
	if err != nil {
		return false, fmt.Errorf("error processing frame: %w", err)
	}
	return true, nil
}

<<<<<<< HEAD
func (p *Pipeline) dataToChannelFrames(ctx context.Context, rule LiveChannelRule, orgID int64, channelID string, body []byte) ([]*ChannelFrame, error) {
	var span trace.Span
	if p.tracer != nil {
		ctx, span = p.tracer.Start(ctx, "live.pipeline.convert_"+rule.Converter.Type())
		span.SetAttributes(
			attribute.Int64("orgId", orgID),
			attribute.String("channel", channelID),
		)
		defer span.End()
=======
func (p *Pipeline) DataToChannelFrames(ctx context.Context, rule LiveChannelRule, orgID int64, channelID string, body []byte) ([]*ChannelFrame, bool, error) {
	if rule.Converter == nil {
		return nil, false, nil
>>>>>>> 0b89bdd4
	}

	channel, err := live.ParseChannel(channelID)
	if err != nil {
		logger.Error("Error parsing channel", "error", err, "channel", channelID)
		return nil, err
	}

	vars := Vars{
		OrgID:     orgID,
		Channel:   channelID,
		Scope:     channel.Scope,
		Namespace: channel.Namespace,
		Path:      channel.Path,
	}

	frames, err := rule.Converter.Convert(ctx, vars, body)
	if err != nil {
		logger.Error("Error converting data", "error", err)
		return nil, err
	}

	return frames, nil
}

var errChannelRecursion = errors.New("channel recursion")

func (p *Pipeline) processChannelDataList(ctx context.Context, orgID int64, channelID string, channelDataList []*ChannelData, visitedChannels map[string]struct{}) error {
	for _, channelData := range channelDataList {
		var nextChannel = channelID
		if channelData.Channel != "" {
			nextChannel = channelData.Channel
		}
		if _, ok := visitedChannels[nextChannel]; ok {
			return fmt.Errorf("%w: %s", errChannelRecursion, nextChannel)
		}
		visitedChannels[nextChannel] = struct{}{}
		newChannelDataList, err := p.processData(ctx, orgID, nextChannel, channelData.Data)
		if err != nil {
			return err
		}
		if len(newChannelDataList) > 0 {
			for _, cd := range newChannelDataList {
				_, err := p.processInput(ctx, orgID, cd.Channel, cd.Data, visitedChannels)
				if err != nil {
					return err
				}
			}
		}
	}
	return nil
}

func (p *Pipeline) processChannelFrames(ctx context.Context, orgID int64, channelID string, channelFrames []*ChannelFrame, visitedChannels map[string]struct{}) error {
	if visitedChannels == nil {
		visitedChannels = map[string]struct{}{}
	}
	for _, channelFrame := range channelFrames {
		var processorChannel = channelID
		if channelFrame.Channel != "" {
			processorChannel = channelFrame.Channel
		}
		if _, ok := visitedChannels[processorChannel]; ok {
			return fmt.Errorf("%w: %s", errChannelRecursion, processorChannel)
		}
		visitedChannels[processorChannel] = struct{}{}
		frames, err := p.processFrame(ctx, orgID, processorChannel, channelFrame.Frame)
		if err != nil {
			return err
		}
		if len(frames) > 0 {
			err := p.processChannelFrames(ctx, orgID, processorChannel, frames, visitedChannels)
			if err != nil {
				return err
			}
		}
	}
	return nil
}

func (p *Pipeline) processFrame(ctx context.Context, orgID int64, channelID string, frame *data.Frame) ([]*ChannelFrame, error) {
	var span trace.Span
	if p.tracer != nil {
		table, err := frame.StringTable(32, 32)
		if err != nil {
			return nil, err
		}
		ctx, span = p.tracer.Start(ctx, "live.pipeline.process_frame_"+channelID)
		span.SetAttributes(
			attribute.Int64("orgId", orgID),
			attribute.String("channel", channelID),
			attribute.String("frame", table),
		)
		defer span.End()
	}
	rule, ruleOk, err := p.ruleGetter.Get(orgID, channelID)
	if err != nil {
		logger.Error("Error getting rule", "error", err)
		return nil, err
	}
	if !ruleOk {
		logger.Debug("Rule not found", "channel", channelID)
		return nil, err
	}

	ch, err := live.ParseChannel(channelID)
	if err != nil {
		logger.Error("Error parsing channel", "error", err, "channel", channelID)
		return nil, err
	}

	vars := ProcessorVars{
		Vars: Vars{
			OrgID:     orgID,
			Channel:   channelID,
			Scope:     ch.Scope,
			Namespace: ch.Namespace,
			Path:      ch.Path,
		},
	}

	if len(rule.Processors) > 0 {
		for _, proc := range rule.Processors {
			frame, err = p.execProcessor(ctx, proc, vars, frame)
			if err != nil {
				logger.Error("Error processing frame", "error", err)
				return nil, err
			}
			if frame == nil {
				return nil, nil
			}
		}
	}

	outputVars := OutputVars{
		ProcessorVars: vars,
	}

	if len(rule.Outputters) > 0 {
		var resultingFrames []*ChannelFrame
		for _, out := range rule.Outputters {
			frames, err := p.processFrameOutput(ctx, out, outputVars, frame)
			if err != nil {
				logger.Error("Error outputting frame", "error", err)
				return nil, err
			}
			resultingFrames = append(resultingFrames, frames...)
		}
		return resultingFrames, nil
	}

	return nil, nil
}

func (p *Pipeline) execProcessor(ctx context.Context, proc Processor, vars ProcessorVars, frame *data.Frame) (*data.Frame, error) {
	var span trace.Span
	if p.tracer != nil {
		ctx, span = p.tracer.Start(ctx, "live.pipeline.apply_processor_"+proc.Type())
		table, err := frame.StringTable(32, 32)
		if err != nil {
			return nil, err
		}
		span.SetAttributes(
			attribute.Int64("orgId", vars.OrgID),
			attribute.String("channel", vars.Channel),
			attribute.String("frame", table),
			attribute.String("processor", proc.Type()),
		)
		// Note: we can also visualize resulting frame here.
		defer span.End()
	}
	return proc.Process(ctx, vars, frame)
}

func (p *Pipeline) processFrameOutput(ctx context.Context, out Outputter, vars OutputVars, frame *data.Frame) ([]*ChannelFrame, error) {
	var span trace.Span
	if p.tracer != nil {
		ctx, span = p.tracer.Start(ctx, "live.pipeline.frame_output_"+out.Type())
		table, err := frame.StringTable(32, 32)
		if err != nil {
			return nil, err
		}
		span.SetAttributes(
			attribute.Int64("orgId", vars.OrgID),
			attribute.String("channel", vars.Channel),
			attribute.String("frame", table),
			attribute.String("output", out.Type()),
		)
		defer span.End()
	}
	return out.Output(ctx, vars, frame)
}

func (p *Pipeline) processData(ctx context.Context, orgID int64, channelID string, data []byte) ([]*ChannelData, error) {
	var span trace.Span
	if p.tracer != nil {
		ctx, span = p.tracer.Start(ctx, "live.pipeline.process_data_"+channelID)
		span.SetAttributes(
			attribute.Int64("orgId", orgID),
			attribute.String("channel", channelID),
			attribute.String("data", string(data)),
		)
		defer span.End()
	}
	rule, ruleOk, err := p.ruleGetter.Get(orgID, channelID)
	if err != nil {
		logger.Error("Error getting rule", "error", err)
		return nil, err
	}
	if !ruleOk {
		logger.Debug("Rule not found", "channel", channelID)
		return nil, err
	}

	ch, err := live.ParseChannel(channelID)
	if err != nil {
		logger.Error("Error parsing channel", "error", err, "channel", channelID)
		return nil, err
	}

	vars := Vars{
		OrgID:     orgID,
		Channel:   channelID,
		Scope:     ch.Scope,
		Namespace: ch.Namespace,
		Path:      ch.Path,
	}

	if len(rule.DataOutputters) > 0 {
		var resultingChannelDataList []*ChannelData
		for _, out := range rule.DataOutputters {
			channelDataList, err := p.processDataOutput(ctx, out, vars, data)
			if err != nil {
				logger.Error("Error outputting frame", "error", err)
				return nil, err
			}
			resultingChannelDataList = append(resultingChannelDataList, channelDataList...)
		}
		return resultingChannelDataList, nil
	}

	return nil, nil
}

func (p *Pipeline) processDataOutput(ctx context.Context, out DataOutputter, vars Vars, data []byte) ([]*ChannelData, error) {
	var span trace.Span
	if p.tracer != nil {
		ctx, span = p.tracer.Start(ctx, "live.pipeline.data_output_"+out.Type())
		span.SetAttributes(
			attribute.Int64("orgId", vars.OrgID),
			attribute.String("channel", vars.Channel),
			attribute.String("data", string(data)),
			attribute.String("output", out.Type()),
		)
		defer span.End()
	}
	return out.OutputData(ctx, vars, data)
}<|MERGE_RESOLUTION|>--- conflicted
+++ resolved
@@ -255,14 +255,8 @@
 	if !ok {
 		return false, nil
 	}
-<<<<<<< HEAD
 	if visitedChannels == nil {
 		visitedChannels = map[string]struct{}{}
-=======
-	channelFrames, ok, err := p.DataToChannelFrames(ctx, *rule, orgID, channelID, body)
-	if err != nil {
-		return false, err
->>>>>>> 0b89bdd4
 	}
 	if len(rule.DataOutputters) > 0 {
 		channelDataList := []*ChannelData{{Channel: channelID, Data: body}}
@@ -274,7 +268,7 @@
 	if rule.Converter == nil {
 		return false, nil
 	}
-	channelFrames, err := p.dataToChannelFrames(ctx, *rule, orgID, channelID, body)
+	channelFrames, err := p.DataToChannelFrames(ctx, *rule, orgID, channelID, body)
 	if err != nil {
 		return false, err
 	}
@@ -285,8 +279,7 @@
 	return true, nil
 }
 
-<<<<<<< HEAD
-func (p *Pipeline) dataToChannelFrames(ctx context.Context, rule LiveChannelRule, orgID int64, channelID string, body []byte) ([]*ChannelFrame, error) {
+func (p *Pipeline) DataToChannelFrames(ctx context.Context, rule LiveChannelRule, orgID int64, channelID string, body []byte) ([]*ChannelFrame, error) {
 	var span trace.Span
 	if p.tracer != nil {
 		ctx, span = p.tracer.Start(ctx, "live.pipeline.convert_"+rule.Converter.Type())
@@ -295,11 +288,6 @@
 			attribute.String("channel", channelID),
 		)
 		defer span.End()
-=======
-func (p *Pipeline) DataToChannelFrames(ctx context.Context, rule LiveChannelRule, orgID int64, channelID string, body []byte) ([]*ChannelFrame, bool, error) {
-	if rule.Converter == nil {
-		return nil, false, nil
->>>>>>> 0b89bdd4
 	}
 
 	channel, err := live.ParseChannel(channelID)
