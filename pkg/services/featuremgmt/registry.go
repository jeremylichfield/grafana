// To change feature flags, edit:
//  pkg/services/featuremgmt/registry.go
// Then run tests in:
//  pkg/services/featuremgmt/toggles_gen_test.go
// twice to generate and validate the feature flag files

package featuremgmt

var (
	// Register each toggle here
	standardFeatureFlags = []FeatureFlag{
		{
			Name:        "trimDefaults",
			Description: "Use cue schema to remove values that will be applied automatically",
			State:       FeatureStateBeta,
			Owner:       grafanaAsCodeSquad,
		},
		{
			Name:        "disableEnvelopeEncryption",
			Description: "Disable envelope encryption (emergency only)",
			State:       FeatureStateStable,
			Owner:       grafanaAsCodeSquad,
		},
		{
			Name:        "database_metrics",
			Description: "Add Prometheus metrics for database tables",
			State:       FeatureStateStable,
			Owner:       hostedGrafanaTeam,
		},
		{
			Name:         "live-service-web-worker",
			Description:  "This will use a webworker thread to processes events rather than the main thread",
			State:        FeatureStateAlpha,
			FrontendOnly: true,
			Owner:        grafanaAppPlatformSquad,
		},
		{
			Name:         "queryOverLive",
			Description:  "Use Grafana Live WebSocket to execute backend queries",
			State:        FeatureStateAlpha,
			FrontendOnly: true,
			Owner:        grafanaAppPlatformSquad,
		},
		{
			Name:        "panelTitleSearch",
			Description: "Search for dashboards using panel title",
			State:       FeatureStateBeta,
			Owner:       grafanaAppPlatformSquad,
		},
		{
			Name:        "prometheusAzureOverrideAudience",
			Description: "Experimental. Allow override default AAD audience for Azure Prometheus endpoint",
			State:       FeatureStateBeta,
			Owner:       grafanaObservabilityMetricsSquad,
		},
		{
			Name:        "publicDashboards",
			Description: "Enables public access to dashboards",
			State:       FeatureStateAlpha,
			Owner:       grafanaDashboardsSquad,
		},
		{
			Name:            "publicDashboardsEmailSharing",
			Description:     "Enables public dashboard sharing to be restricted to only allowed emails",
			State:           FeatureStateAlpha,
			RequiresLicense: true,
			Owner:           grafanaDashboardsSquad,
		},
		{
			Name:        "lokiLive",
			Description: "Support WebSocket streaming for loki (early prototype)",
			State:       FeatureStateAlpha,
			Owner:       grafanaObservabilityLogsSquad,
		},
		{
			Name:        "featureHighlights",
			Description: "Highlight Grafana Enterprise features",
			State:       FeatureStateStable,
			Owner:       grafanaAsCodeSquad,
		},
		{
			Name:        "migrationLocking",
			Description: "Lock database during migrations",
			State:       FeatureStateBeta,
			Owner:       grafanaBackendPlatformSquad,
		},
		{
			Name:        "storage",
			Description: "Configurable storage for dashboards, datasources, and resources",
			State:       FeatureStateAlpha,
			Owner:       grafanaAppPlatformSquad,
		},
		{
			Name:            "k8s",
			Description:     "Explore native k8s integrations",
			State:           FeatureStateAlpha,
			RequiresDevMode: true,
			Owner:           grafanaAppPlatformSquad,
		},
		{
			Name:         "exploreMixedDatasource",
			Description:  "Enable mixed datasource in Explore",
			State:        FeatureStateBeta,
			FrontendOnly: true,
			Owner:        grafanaExploreSquad,
		},
		{
			Name:         "newTraceView",
			Description:  "Shows the new trace view design",
			State:        FeatureStateAlpha,
			FrontendOnly: true,
			Owner:        grafanaObservabilityTracesAndProfilingSquad,
		},
		{
			Name:        "correlations",
			Description: "Correlations page",
			State:       FeatureStateBeta,
			Owner:       grafanaExploreSquad,
		},
		{
			Name:        "cloudWatchDynamicLabels",
			Description: "Use dynamic labels instead of alias patterns in CloudWatch datasource",
			State:       FeatureStateStable,
			Expression:  "true", // enabled by default
			Owner:       awsPluginsSquad,
		},
		{
			Name:        "datasourceQueryMultiStatus",
			Description: "Introduce HTTP 207 Multi Status for api/ds/query",
			State:       FeatureStateAlpha,
			Owner:       grafanaPluginsPlatformSquad,
		},
		{
			Name:         "traceToMetrics",
			Description:  "Enable trace to metrics links",
			State:        FeatureStateAlpha,
			FrontendOnly: true,
			Owner:        grafanaObservabilityTracesAndProfilingSquad,
		},
		{
			Name:        "newDBLibrary",
			Description: "Use jmoiron/sqlx rather than xorm for a few backend services",
			State:       FeatureStateBeta,
			Owner:       grafanaBackendPlatformSquad,
		},
		{
			Name:            "validateDashboardsOnSave",
			Description:     "Validate dashboard JSON POSTed to api/dashboards/db",
			State:           FeatureStateBeta,
			RequiresRestart: true,
			Owner:           grafanaAsCodeSquad,
		},
		{
			Name:         "autoMigrateOldPanels",
			Description:  "Migrate old angular panels to supported versions (graph, table-old, worldmap, etc)",
			State:        FeatureStateBeta,
			FrontendOnly: true,
			Owner:        grafanaDatavizSquad,
		},
		{
			Name:         "disableAngular",
			Description:  "Dynamic flag to disable angular at runtime. The preferred method is to set `angular_support_enabled` to `false` in the [security] settings, which allows you to change the state at runtime.",
			State:        FeatureStateBeta,
			FrontendOnly: true,
			Owner:        grafanaDatavizSquad,
		},
		{
			Name:        "prometheusWideSeries",
			Description: "Enable wide series responses in the Prometheus datasource",
			State:       FeatureStateAlpha,
			Owner:       grafanaObservabilityMetricsSquad,
		},
		{
			Name:         "canvasPanelNesting",
			Description:  "Allow elements nesting",
			State:        FeatureStateAlpha,
			FrontendOnly: true,
			Owner:        grafanaDatavizSquad,
		},
		{
			Name:         "scenes",
			Description:  "Experimental framework to build interactive dashboards",
			State:        FeatureStateAlpha,
			FrontendOnly: true,
			Owner:        grafanaDashboardsSquad,
		},
		{
			Name:            "disableSecretsCompatibility",
			Description:     "Disable duplicated secret storage in legacy tables",
			State:           FeatureStateAlpha,
			RequiresRestart: true,
			Owner:           hostedGrafanaTeam,
		},
		{
			Name:        "logRequestsInstrumentedAsUnknown",
			Description: "Logs the path for requests that are instrumented as unknown",
			State:       FeatureStateAlpha,
			Owner:       hostedGrafanaTeam,
		},
		{
			Name:        "dataConnectionsConsole",
			Description: "Enables a new top-level page called Connections. This page is an experiment that provides a better experience when you install and configure data sources and other plugins.",
			State:       FeatureStateStable,
			Expression:  "true", // turned on by default
			Owner:       grafanaPluginsPlatformSquad,
		},
		{
			Name:        "internationalization",
			Description: "Enables internationalization",
			State:       FeatureStateStable,
			Expression:  "true", // enabled by default
			Owner:       grafanaUserEssentialsSquad,
		},
		{
			Name:        "topnav",
			Description: "Enables new top navigation and page layouts",
			State:       FeatureStateStable,
			Expression:  "true", // enabled by default
			Owner:       grafanaUserEssentialsSquad,
		},
		{
			Name:        "grpcServer",
			Description: "Run the GRPC server",
			State:       FeatureStateBeta,
			Owner:       grafanaAppPlatformSquad,
		},
		{
			Name:            "entityStore",
			Description:     "SQL-based entity store (requires storage flag also)",
			State:           FeatureStateAlpha,
			RequiresDevMode: true,
			Owner:           grafanaAppPlatformSquad,
		},
		{
			Name:        "cloudWatchCrossAccountQuerying",
			Description: "Enables cross-account querying in CloudWatch datasources",
			State:       FeatureStateStable,
			Expression:  "true", // enabled by default
			Owner:       awsPluginsSquad,
		},
		{
			Name:         "redshiftAsyncQueryDataSupport",
			Description:  "Enable async query data support for Redshift",
			State:        FeatureStateAlpha,
			FrontendOnly: true,
			Owner:        awsPluginsSquad,
		},
		{
			Name:         "athenaAsyncQueryDataSupport",
			Description:  "Enable async query data support for Athena",
			State:        FeatureStateAlpha,
			FrontendOnly: true,
			Owner:        awsPluginsSquad,
		},
		{
			Name:         "newPanelChromeUI",
			Description:  "Show updated look and feel of grafana-ui PanelChrome: panel header, icons, and menu",
			State:        FeatureStateStable,
			FrontendOnly: true,
			Expression:   "true", // enabled by default
			Owner:        grafanaDashboardsSquad,
		},
		{
			Name:        "showDashboardValidationWarnings",
			Description: "Show warnings when dashboards do not validate against the schema",
			State:       FeatureStateAlpha,
			Owner:       grafanaDashboardsSquad,
		},
		{
			Name:        "mysqlAnsiQuotes",
			Description: "Use double quotes to escape keyword in a MySQL query",
			State:       FeatureStateAlpha,
			Owner:       grafanaBackendPlatformSquad,
		},
		{
			Name:        "accessControlOnCall",
			Description: "Access control primitives for OnCall",
			State:       FeatureStateBeta,
			Owner:       grafanaAuthnzSquad,
		},
		{
			Name:            "nestedFolders",
			Description:     "Enable folder nesting",
			State:           FeatureStateAlpha,
			RequiresDevMode: true,
			Owner:           grafanaBackendPlatformSquad,
		},
		{
			Name:        "accessTokenExpirationCheck",
			Description: "Enable OAuth access_token expiration check and token refresh using the refresh_token",
			State:       FeatureStateStable,
			Owner:       grafanaAuthnzSquad,
		},
		{
			Name:        "showTraceId",
			Description: "Show trace ids for requests",
			State:       FeatureStateAlpha,
			Owner:       grafanaObservabilityLogsSquad,
		},
		{
			Name:        "datasourceOnboarding",
			Description: "Enable data source onboarding page",
			State:       FeatureStateAlpha,
			Owner:       grafanaDashboardsSquad,
		},
		{
			Name:         "emptyDashboardPage",
			Description:  "Enable the redesigned user interface of a dashboard page that includes no panels",
			State:        FeatureStateStable,
			FrontendOnly: true,
			Expression:   "true", // enabled by default
			Owner:        grafanaDashboardsSquad,
		},
		{
			Name:        "secureSocksDatasourceProxy",
			Description: "Enable secure socks tunneling for supported core datasources",
			State:       FeatureStateAlpha,
			Owner:       hostedGrafanaTeam,
		},
		{
			Name:        "authnService",
			Description: "Use new auth service to perform authentication",
			State:       FeatureStateAlpha,
			Owner:       grafanaAuthnzSquad,
		},
		{
			Name:        "disablePrometheusExemplarSampling",
			Description: "Disable Prometheus exemplar sampling",
			State:       FeatureStateStable,
			Owner:       grafanaObservabilityMetricsSquad,
		},
		{
			Name:        "alertingBacktesting",
			Description: "Rule backtesting API for alerting",
			State:       FeatureStateAlpha,
			Owner:       grafanaAlertingSquad,
		},
		{
			Name:         "editPanelCSVDragAndDrop",
			Description:  "Enables drag and drop for CSV and Excel files",
			FrontendOnly: true,
			State:        FeatureStateAlpha,
			Owner:        grafanaBiSquad,
		},
		{
			Name:            "alertingNoNormalState",
			Description:     "Stop maintaining state of alerts that are not firing",
			State:           FeatureStateBeta,
			RequiresRestart: false,
			Owner:           grafanaAlertingSquad,
		},
		{

			Name:         "logsSampleInExplore",
			Description:  "Enables access to the logs sample feature in Explore",
			State:        FeatureStateStable,
			Expression:   "true", // turned on by default
			FrontendOnly: true,
			Owner:        grafanaObservabilityLogsSquad,
		},
		{
			Name:         "logsContextDatasourceUi",
			Description:  "Allow datasource to provide custom UI for context view",
			State:        FeatureStateAlpha,
			FrontendOnly: true,
			Owner:        grafanaObservabilityLogsSquad,
		},
		{
			Name:         "lokiQuerySplitting",
			Description:  "Split large interval queries into subqueries with smaller time intervals",
			State:        FeatureStateAlpha,
			FrontendOnly: true,
			Owner:        grafanaObservabilityLogsSquad,
		},
		{
			Name:         "lokiQuerySplittingConfig",
			Description:  "Give users the option to configure split durations for Loki queries",
			State:        FeatureStateAlpha,
			FrontendOnly: true,
			Owner:        grafanaObservabilityLogsSquad,
		},
		{
			Name:        "individualCookiePreferences",
			Description: "Support overriding cookie preferences per user",
			State:       FeatureStateAlpha,
			Owner:       grafanaBackendPlatformSquad,
		},
		{
			Name:        "onlyExternalOrgRoleSync",
			Description: "Prohibits a user from changing organization roles synced with external auth providers",
			State:       FeatureStateAlpha,
			Owner:       grafanaAuthnzSquad,
		},
		{
			Name:         "traceqlSearch",
			Description:  "Enables the 'TraceQL Search' tab for the Tempo datasource which provides a UI to generate TraceQL queries",
			State:        FeatureStateAlpha,
			FrontendOnly: true,
			Owner:        grafanaObservabilityTracesAndProfilingSquad,
		},
		{
			Name:         "prometheusMetricEncyclopedia",
			Description:  "Replaces the Prometheus query builder metric select option with a paginated and filterable component",
			State:        FeatureStateAlpha,
			FrontendOnly: true,
			Owner:        grafanaObservabilityMetricsSquad,
		},
		{
			Name:         "timeSeriesTable",
			Description:  "Enable time series table transformer & sparkline cell type",
			State:        FeatureStateAlpha,
			FrontendOnly: true,
			Owner:        appO11ySquad,
		},
		{
			Name:         "prometheusResourceBrowserCache",
			Description:  "Displays browser caching options in Prometheus data source configuration",
			State:        FeatureStateAlpha,
			FrontendOnly: true,
			Owner:        grafanaObservabilityMetricsSquad,
		},
		{
			Name:         "influxdbBackendMigration",
			Description:  "Query InfluxDB InfluxQL without the proxy",
			State:        FeatureStateAlpha,
			FrontendOnly: true,
			Owner:        grafanaObservabilityMetricsSquad,
		},
		{
			Name:        "clientTokenRotation",
			Description: "Replaces the current in-request token rotation so that the client initiates the rotation",
			State:       FeatureStateAlpha,
			Owner:       grafanaAuthnzSquad,
		},
		{
			Name:        "prometheusDataplane",
			Description: "Changes responses to from Prometheus to be compliant with the dataplane specification. In particular it sets the numeric Field.Name from 'Value' to the value of the `__name__` label when present.",
			State:       FeatureStateAlpha,
			Owner:       grafanaObservabilityMetricsSquad,
		},
		{
			Name:        "lokiMetricDataplane",
			Description: "Changes responses from Loki to be compliant with the dataplane specification.",
			State:       FeatureStateAlpha,
			Owner:       grafanaObservabilityLogsSquad,
		},
		{
			Name:        "alertStateHistoryLokiSecondary",
			Description: "Enable Grafana to write alert state history to an external Loki instance in addition to Grafana annotations.",
			State:       FeatureStateAlpha,
			Owner:       grafanaAlertingSquad,
		},
		{
			Name:        "alertStateHistoryLokiPrimary",
			Description: "Enable a remote Loki instance as the primary source for state history reads.",
			State:       FeatureStateAlpha,
			Owner:       grafanaAlertingSquad,
		},
		{
			Name:        "alertStateHistoryLokiOnly",
			Description: "Disable Grafana alerts from emitting annotations when a remote Loki instance is available.",
			State:       FeatureStateAlpha,
			Owner:       grafanaAlertingSquad,
		},
		{
			Name:        "disableSSEDataplane",
			Description: "Disables dataplane specific processing in server side expressions.",
			State:       FeatureStateAlpha,
			Owner:       grafanaObservabilityMetricsSquad,
		},
		{
			Name:        "unifiedRequestLog",
			Description: "Writes error logs to the request logger",
			State:       FeatureStateAlpha,
			Owner:       grafanaBackendPlatformSquad,
		},
		{
			Name:        "renderAuthJWT",
			Description: "Uses JWT-based auth for rendering instead of relying on remote cache",
			State:       FeatureStateBeta,
			Owner:       grafanaAsCodeSquad,
		},
		{
			Name:        "pyroscopeFlameGraph",
			Description: "Changes flame graph to pyroscope one",
			State:       FeatureStateAlpha,
			Owner:       grafanaObservabilityTracesAndProfilingSquad,
		},
		{
			Name:            "externalServiceAuth",
			Description:     "Starts an OAuth2 authentication provider for external services",
			State:           FeatureStateAlpha,
			RequiresDevMode: true,
			Owner:           grafanaAuthnzSquad,
		},
		{
			Name:         "dataplaneFrontendFallback",
			Description:  "Support dataplane contract field name change for transformations and field name matchers where the name is different",
			State:        FeatureStateAlpha,
			FrontendOnly: true,
			Owner:        grafanaObservabilityMetricsSquad,
		},
		{
<<<<<<< HEAD
			Name:         "sqlDatasourceDatabaseSelection",
			Description:  "Disables dataset dropdown in the QueryEditor if previous dataset has already been configured",
			State:        FeatureStateAlpha,
			FrontendOnly: true,
			Owner:        grafanaBiSquad,
=======
			Name:            "useCachingService",
			Description:     "When turned on, the new query and resource caching implementation using a wire service inject will be used in place of the previous middleware implementation",
			State:           FeatureStateStable,
			Owner:           grafanaOperatorExperienceSquad,
			RequiresRestart: true,
		},
		{
			Name:        "enableElasticsearchBackendQuerying",
			Description: "Enable the processing of queries and responses in the Elasticsearch data source through backend",
			State:       FeatureStateBeta,
			Owner:       grafanaObservabilityLogsSquad,
		},
		{
			Name:        "authenticationConfigUI",
			Description: "Enables authentication configuration UI",
			State:       FeatureStateAlpha,
			Owner:       grafanaAuthnzSquad,
		},
		{
			Name:         "advancedDataSourcePicker",
			Description:  "Enable a new data source picker with contextual information, recently used order, CSV upload and advanced mode",
			State:        FeatureStateAlpha,
			FrontendOnly: true,
			Owner:        grafanaDashboardsSquad,
>>>>>>> 9665b3af
		},
	}
)<|MERGE_RESOLUTION|>--- conflicted
+++ resolved
@@ -501,13 +501,6 @@
 			Owner:        grafanaObservabilityMetricsSquad,
 		},
 		{
-<<<<<<< HEAD
-			Name:         "sqlDatasourceDatabaseSelection",
-			Description:  "Disables dataset dropdown in the QueryEditor if previous dataset has already been configured",
-			State:        FeatureStateAlpha,
-			FrontendOnly: true,
-			Owner:        grafanaBiSquad,
-=======
 			Name:            "useCachingService",
 			Description:     "When turned on, the new query and resource caching implementation using a wire service inject will be used in place of the previous middleware implementation",
 			State:           FeatureStateStable,
@@ -532,7 +525,6 @@
 			State:        FeatureStateAlpha,
 			FrontendOnly: true,
 			Owner:        grafanaDashboardsSquad,
->>>>>>> 9665b3af
 		},
 	}
 )