load(
    'scripts/release.star',
    'release_pipelines',
)

ver_mode = 'release-branch'

def version_branch_pipelines():
    return release_pipelines(ver_mode=ver_mode, trigger={
<<<<<<< HEAD
        'ref': ['refs/heads/v8*','refs/heads/v9*'],
=======
        'ref': ['refs/heads/v[0-9]*'],
>>>>>>> 16c51858
    })<|MERGE_RESOLUTION|>--- conflicted
+++ resolved
@@ -7,9 +7,5 @@
 
 def version_branch_pipelines():
     return release_pipelines(ver_mode=ver_mode, trigger={
-<<<<<<< HEAD
-        'ref': ['refs/heads/v8*','refs/heads/v9*'],
-=======
         'ref': ['refs/heads/v[0-9]*'],
->>>>>>> 16c51858
     })