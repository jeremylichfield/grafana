{
  "author": "Grafana Labs",
  "license": "Apache-2.0",
  "name": "@grafana/e2e",
  "version": "8.4.0-pre",
  "description": "Grafana End-to-End Test Library",
  "keywords": [
    "cli",
    "grafana",
    "e2e",
    "typescript"
  ],
  "repository": {
    "type": "git",
    "url": "http://github.com/grafana/grafana.git",
    "directory": "packages/grafana-e2e"
  },
  "main": "src/index.ts",
  "bin": {
    "grafana-e2e": "bin/grafana-e2e.js"
  },
  "scripts": {
    "build": "grafana-toolkit package:build --scope=e2e",
    "bundle": "rollup -c rollup.config.ts",
    "clean": "rimraf ./dist ./compiled",
    "docsExtract": "mkdir -p ../../reports/docs && api-extractor run 2>&1 | tee ../../reports/docs/$(basename $(pwd)).log",
    "open": "cypress open",
    "start": "cypress run --browser=chrome",
    "start-benchmark": "CYPRESS_NO_COMMAND_LOG=1 yarn start",
    "test": "pushd test && node ../dist/bin/grafana-e2e.js run",
    "typecheck": "tsc --noEmit"
  },
  "devDependencies": {
    "@rollup/plugin-commonjs": "21.0.1",
<<<<<<< HEAD
    "@rollup/plugin-node-resolve": "13.1.1",
    "@types/chrome-remote-interface": "0.31.4",
    "@types/lodash": "4.14.149",
    "@types/node": "16.11.6",
    "@types/uuid": "8.3.0",
    "rollup": "2.58.3",
=======
    "@rollup/plugin-node-resolve": "13.1.3",
    "@types/node": "16.11.19",
    "@types/uuid": "8.3.4",
    "rollup": "2.63.0",
>>>>>>> 1966eba7
    "rollup-plugin-copy": "3.4.0",
    "rollup-plugin-sourcemaps": "0.6.3",
    "rollup-plugin-terser": "7.0.2",
    "webpack": "5.65.0"
  },
  "types": "src/index.ts",
  "dependencies": {
    "@babel/core": "7.16.7",
    "@babel/preset-env": "7.16.7",
    "@cypress/webpack-preprocessor": "5.11.0",
    "@grafana/e2e-selectors": "8.4.0-pre",
    "@grafana/tsconfig": "^1.0.0-rc1",
    "@mochajs/json-file-reporter": "^1.2.0",
    "babel-loader": "8.2.3",
    "blink-diff": "1.0.13",
    "chrome-remote-interface": "0.31.1",
    "commander": "8.3.0",
    "cypress": "9.2.0",
    "cypress-file-upload": "5.0.8",
    "devtools-protocol": "0.0.927104",
    "execa": "5.1.1",
    "json-2-csv": "3.14.4",
    "lodash": "4.17.21",
    "mocha": "9.1.3",
    "resolve-as-bin": "2.1.0",
<<<<<<< HEAD
    "rimraf": "3.0.1",
    "tracelib": "1.0.1",
=======
    "rimraf": "3.0.2",
>>>>>>> 1966eba7
    "ts-loader": "6.2.1",
    "tslib": "2.3.1",
    "typescript": "4.5.4",
    "uuid": "8.3.2",
    "yaml": "^1.8.3"
  }
}<|MERGE_RESOLUTION|>--- conflicted
+++ resolved
@@ -32,19 +32,12 @@
   },
   "devDependencies": {
     "@rollup/plugin-commonjs": "21.0.1",
-<<<<<<< HEAD
-    "@rollup/plugin-node-resolve": "13.1.1",
+    "@rollup/plugin-node-resolve": "13.1.3",
     "@types/chrome-remote-interface": "0.31.4",
     "@types/lodash": "4.14.149",
-    "@types/node": "16.11.6",
-    "@types/uuid": "8.3.0",
-    "rollup": "2.58.3",
-=======
-    "@rollup/plugin-node-resolve": "13.1.3",
     "@types/node": "16.11.19",
     "@types/uuid": "8.3.4",
     "rollup": "2.63.0",
->>>>>>> 1966eba7
     "rollup-plugin-copy": "3.4.0",
     "rollup-plugin-sourcemaps": "0.6.3",
     "rollup-plugin-terser": "7.0.2",
@@ -66,16 +59,11 @@
     "cypress-file-upload": "5.0.8",
     "devtools-protocol": "0.0.927104",
     "execa": "5.1.1",
-    "json-2-csv": "3.14.4",
-    "lodash": "4.17.21",
     "mocha": "9.1.3",
     "resolve-as-bin": "2.1.0",
-<<<<<<< HEAD
-    "rimraf": "3.0.1",
+    "rimraf": "3.0.2",
+    "lodash": "4.17.21",
     "tracelib": "1.0.1",
-=======
-    "rimraf": "3.0.2",
->>>>>>> 1966eba7
     "ts-loader": "6.2.1",
     "tslib": "2.3.1",
     "typescript": "4.5.4",
