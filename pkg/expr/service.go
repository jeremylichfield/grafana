package expr

import (
	"context"
	"time"

	"github.com/grafana/grafana-plugin-sdk-go/backend"
	"github.com/prometheus/client_golang/prometheus"

	"github.com/grafana/grafana/pkg/components/simplejson"
	"github.com/grafana/grafana/pkg/plugins"
	"github.com/grafana/grafana/pkg/services/datasources"
	"github.com/grafana/grafana/pkg/services/featuremgmt"
	"github.com/grafana/grafana/pkg/services/pluginsintegration/plugincontext"
	"github.com/grafana/grafana/pkg/setting"
)

// DatasourceType is the string constant used as the datasource when the property is in Datasource.Type.
// Type in requests is used to identify what type of data source plugin the request belongs to.
const DatasourceType = "__expr__"

// DatasourceUID is the string constant used as the datasource name in requests
// to identify it as an expression command when use in Datasource.UID.
const DatasourceUID = DatasourceType

// DatasourceID is the fake datasource id used in requests to identify it as an
// expression command.
const DatasourceID = -100

// OldDatasourceUID is the datasource uid used in requests to identify it as an
// expression command. It goes with the query root level datasourceUID property. It was accidentally
// set to the Id and is now kept for backwards compatibility. The newer Datasource.UID property
// should be used instead and should be set to "__expr__".
const OldDatasourceUID = "-100"

// IsDataSource checks if the uid points to an expression query
func IsDataSource(uid string) bool {
	return uid == DatasourceUID || uid == OldDatasourceUID
}

// Service is service representation for expression handling.
type Service struct {
<<<<<<< HEAD
	cfg          *setting.Cfg
	dataService  backend.QueryDataHandler
	pCtxProvider *plugincontext.Provider
	features     featuremgmt.FeatureToggles
}

func ProvideService(cfg *setting.Cfg, pluginClient plugins.Client, pCtxProvider *plugincontext.Provider,
	features featuremgmt.FeatureToggles) *Service {
	return &Service{
		cfg:          cfg,
		dataService:  pluginClient,
		pCtxProvider: pCtxProvider,
		features:     features,
=======
	cfg               *setting.Cfg
	dataService       backend.QueryDataHandler
	dataSourceService datasources.DataSourceService
	features          featuremgmt.FeatureToggles

	metrics *metrics
}

func ProvideService(cfg *setting.Cfg, pluginClient plugins.Client, dataSourceService datasources.DataSourceService, features featuremgmt.FeatureToggles, registerer prometheus.Registerer) *Service {
	return &Service{
		cfg:               cfg,
		dataService:       pluginClient,
		dataSourceService: dataSourceService,
		features:          features,
		metrics:           newMetrics(registerer),
>>>>>>> c505d264
	}
}

func (s *Service) isDisabled() bool {
	if s.cfg == nil {
		return true
	}
	return !s.cfg.ExpressionsEnabled
}

// BuildPipeline builds a pipeline from a request.
func (s *Service) BuildPipeline(req *Request) (DataPipeline, error) {
	return s.buildPipeline(req)
}

// ExecutePipeline executes an expression pipeline and returns all the results.
func (s *Service) ExecutePipeline(ctx context.Context, now time.Time, pipeline DataPipeline) (*backend.QueryDataResponse, error) {
	res := backend.NewQueryDataResponse()
	vars, err := pipeline.execute(ctx, now, s)
	if err != nil {
		return nil, err
	}
	for refID, val := range vars {
		res.Responses[refID] = backend.DataResponse{
			Frames: val.Values.AsDataFrames(refID),
		}
	}
	return res, nil
}

func DataSourceModel() *datasources.DataSource {
	return &datasources.DataSource{
		ID:             DatasourceID,
		UID:            DatasourceUID,
		Name:           DatasourceUID,
		Type:           DatasourceType,
		JsonData:       simplejson.New(),
		SecureJsonData: make(map[string][]byte),
	}
}<|MERGE_RESOLUTION|>--- conflicted
+++ resolved
@@ -40,37 +40,22 @@
 
 // Service is service representation for expression handling.
 type Service struct {
-<<<<<<< HEAD
 	cfg          *setting.Cfg
 	dataService  backend.QueryDataHandler
 	pCtxProvider *plugincontext.Provider
 	features     featuremgmt.FeatureToggles
+
+	metrics *metrics
 }
 
 func ProvideService(cfg *setting.Cfg, pluginClient plugins.Client, pCtxProvider *plugincontext.Provider,
-	features featuremgmt.FeatureToggles) *Service {
+	features featuremgmt.FeatureToggles, registerer prometheus.Registerer) *Service {
 	return &Service{
 		cfg:          cfg,
 		dataService:  pluginClient,
 		pCtxProvider: pCtxProvider,
 		features:     features,
-=======
-	cfg               *setting.Cfg
-	dataService       backend.QueryDataHandler
-	dataSourceService datasources.DataSourceService
-	features          featuremgmt.FeatureToggles
-
-	metrics *metrics
-}
-
-func ProvideService(cfg *setting.Cfg, pluginClient plugins.Client, dataSourceService datasources.DataSourceService, features featuremgmt.FeatureToggles, registerer prometheus.Registerer) *Service {
-	return &Service{
-		cfg:               cfg,
-		dataService:       pluginClient,
-		dataSourceService: dataSourceService,
-		features:          features,
-		metrics:           newMetrics(registerer),
->>>>>>> c505d264
+		metrics:      newMetrics(registerer),
 	}
 }
 
