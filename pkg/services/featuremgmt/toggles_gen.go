--- conflicted
+++ resolved
@@ -311,21 +311,15 @@
 	// Enable a new data source picker with contextual information, recently used order, CSV upload and advanced mode
 	FlagAdvancedDataSourcePicker = "advancedDataSourcePicker"
 
-<<<<<<< HEAD
-	// FlagSqlDatasourceDatabaseSelection
-	// Disables dataset dropdown in the QueryEditor if previous dataset has already been configured
-	FlagSqlDatasourceDatabaseSelection = "sqlDatasourceDatabaseSelection"
-=======
 	// FlagOpensearchDetectVersion
 	// Enable version detection in OpenSearch
 	FlagOpensearchDetectVersion = "opensearchDetectVersion"
 
 	// FlagFaroDatasourceSelector
-	// Enable the data source selector within the Frontend Apps section of the Frontend Observability 
+	// Enable the data source selector within the Frontend Apps section of the Frontend Observability
 	FlagFaroDatasourceSelector = "faroDatasourceSelector"
 
 	// FlagEnableDatagridEditing
 	// Enables the edit functionality in the datagrid panel
 	FlagEnableDatagridEditing = "enableDatagridEditing"
->>>>>>> 24668137
 )