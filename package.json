{
  "author": "Grafana Labs",
  "license": "AGPL-3.0-only",
  "private": true,
  "name": "grafana",
  "version": "9.2.0-pre",
  "repository": "github:grafana/grafana",
  "scripts": {
    "api-tests": "jest --notify --watch --config=devenv/e2e-api-tests/jest.js",
    "build": "yarn i18n:compile && NODE_ENV=production webpack --config scripts/webpack/webpack.prod.js",
    "build:nominify": "yarn run build --env noMinify=1",
    "dev": "yarn i18n:compile && webpack --progress --color --config scripts/webpack/webpack.dev.js",
    "e2e": "./e2e/start-and-run-suite",
    "e2e:debug": "./e2e/start-and-run-suite debug",
    "e2e:dev": "./e2e/start-and-run-suite dev",
    "e2e:benchmark:live": "./e2e/start-and-run-suite benchmark live",
    "test": "jest --notify --watch",
    "test:coverage": "jest --coverage",
    "test:coverage:changes": "jest --coverage --changedSince=origin/main",
    "test:accessibility-report": "./scripts/generate-a11y-report.sh",
    "lint": "yarn run lint:ts && yarn run lint:sass",
    "lint:ts": "eslint . --ext .js,.tsx,.ts --cache",
    "lint:sass": "yarn stylelint '{public/sass,packages}/**/*.scss' --cache",
    "test:ci": "yarn i18n:compile && mkdir -p reports/junit && JEST_JUNIT_OUTPUT_DIR=reports/junit jest --ci --reporters=default --reporters=jest-junit -w ${TEST_MAX_WORKERS:-100%}",
    "lint:fix": "yarn lint:ts --fix",
    "packages:build": "lerna run build --ignore @grafana-plugins/input-datasource",
    "packages:clean": "lerna run clean --parallel",
    "packages:docsExtract": "rm -rf ./reports/docs && lerna run docsExtract",
    "packages:docsToMarkdown": "api-documenter markdown --input-folder ./reports/docs/ --output-folder ./docs/sources/packages_api/ --hugo",
    "packages:prepare": "lerna version --no-push --no-git-tag-version --force-publish --exact",
    "packages:pack": "lerna exec --no-private -- yarn pack",
    "packages:publish": "lerna exec --no-private -- npm publish package.tgz",
    "packages:publishCanary": "lerna exec --no-private -- npm publish package.tgz --tag canary",
    "packages:publishLatest": "lerna exec --no-private -- npm publish package.tgz",
    "packages:publishNext": "lerna exec --no-private -- npm publish package.tgz --tag next",
    "packages:publishTest": "lerna exec --no-private -- npm publish package.tgz --tag test",
    "packages:publishDev": "lerna exec --no-private -- npm publish package.tgz --tag dev --registry http://localhost:4873",
    "packages:typecheck": "lerna run typecheck",
    "precommit": "yarn run lint-staged",
    "prettier:check": "prettier --check --list-different=false --loglevel=warn \"**/*.{ts,tsx,scss,md,mdx}\"",
    "prettier:checkDocs": "prettier --check --list-different=false --loglevel=warn \"docs/**/*.md\" \"*.md\" \"packages/**/*.{ts,tsx,scss,md,mdx}\"",
    "prettier:write": "prettier --list-different \"**/*.{js,ts,tsx,scss,md,mdx}\" --write",
    "start": "yarn themes:generate && yarn dev --watch",
    "start:noTsCheck": "yarn start --env noTsCheck=1",
    "start:hot": "yarn themes:generate && NODE_ENV=hot yarn dev --config scripts/webpack/webpack.hot.js",
    "stats": "webpack --mode production --config scripts/webpack/webpack.prod.js --profile --json > compilation-stats.json",
    "storybook": "yarn workspace @grafana/ui storybook --ci",
    "storybook:build": "yarn workspace @grafana/ui storybook:build",
    "themes:generate": "ts-node --transpile-only --project ./scripts/cli/tsconfig.json ./scripts/cli/generateSassVariableFiles.ts",
    "typecheck": "tsc --noEmit && yarn run packages:typecheck",
    "plugins:build-bundled": "grafana-toolkit plugin:bundle-managed",
    "watch": "yarn start -d watch,start core:start --watchTheme",
    "ci:test-frontend": "yarn run test:ci && yarn grafana-toolkit node-version-check",
    "i18n:extract": "lingui extract",
    "i18n:compile": "lingui compile",
    "postinstall": "husky install && node ./scripts/copy-unicons.js",
    "betterer": "betterer",
    "betterer:merge": "betterer merge",
    "betterer:stats": "ts-node --transpile-only --project ./scripts/cli/tsconfig.json ./scripts/cli/reportBettererStats.ts"
  },
  "grafana": {
    "whatsNewUrl": "https://grafana.com/docs/grafana/next/whatsnew/whats-new-in-v8-5/",
    "releaseNotesUrl": "https://grafana.com/docs/grafana/next/release-notes/"
  },
  "lint-staged": {
    "*.{js,ts,tsx}": [
      "betterer precommit",
      "eslint --ext .js,.tsx,.ts --cache --fix",
      "prettier --write"
    ],
    "*.{json,scss,md,mdx}": [
      "prettier --write"
    ],
    "*pkg/**/*.go": [
      "gofmt -w -s"
    ]
  },
  "devDependencies": {
    "@babel/core": "7.18.9",
    "@babel/plugin-proposal-class-properties": "7.18.6",
    "@babel/plugin-proposal-nullish-coalescing-operator": "7.18.6",
    "@babel/plugin-proposal-object-rest-spread": "7.18.9",
    "@babel/plugin-proposal-optional-chaining": "7.18.9",
    "@babel/plugin-syntax-dynamic-import": "7.8.3",
    "@babel/plugin-transform-react-constant-elements": "7.18.9",
    "@babel/plugin-transform-runtime": "7.18.9",
    "@babel/plugin-transform-typescript": "7.18.8",
    "@babel/preset-env": "7.18.9",
    "@babel/preset-react": "7.18.6",
    "@babel/preset-typescript": "7.18.6",
    "@babel/runtime": "7.18.9",
    "@betterer/betterer": "5.3.7",
    "@betterer/cli": "5.3.7",
    "@betterer/eslint": "5.3.7",
    "@betterer/regexp": "5.3.7",
    "@emotion/eslint-plugin": "11.7.0",
    "@grafana/api-documenter": "7.11.2",
    "@grafana/e2e": "workspace:*",
    "@grafana/eslint-config": "5.0.0",
    "@grafana/toolkit": "workspace:*",
    "@grafana/tsconfig": "^1.2.0-rc1",
    "@lingui/cli": "3.14.0",
    "@lingui/macro": "3.14.0",
    "@microsoft/api-extractor": "7.28.6",
    "@pmmmwh/react-refresh-webpack-plugin": "0.5.7",
    "@react-types/button": "3.5.1",
    "@react-types/menu": "3.6.1",
    "@react-types/overlays": "3.6.1",
    "@react-types/shared": "3.13.1",
    "@rtsao/plugin-proposal-class-properties": "7.0.1-patch.1",
    "@swc/core": "1.2.219",
    "@swc/helpers": "0.4.3",
    "@testing-library/dom": "8.13.0",
    "@testing-library/jest-dom": "5.16.4",
    "@testing-library/react": "12.1.4",
    "@testing-library/react-hooks": "8.0.1",
    "@testing-library/user-event": "14.3.0",
    "@types/angular": "1.8.4",
    "@types/angular-route": "1.7.2",
    "@types/classnames": "2.3.0",
    "@types/common-tags": "^1.8.0",
    "@types/d3": "7.4.0",
    "@types/d3-force": "^2.1.0",
    "@types/d3-scale-chromatic": "1.3.1",
    "@types/debounce-promise": "3.1.4",
    "@types/enzyme": "3.10.12",
    "@types/enzyme-adapter-react-16": "1.0.6",
    "@types/eslint": "8.4.5",
    "@types/file-saver": "2.0.5",
    "@types/google.analytics": "^0.0.42",
    "@types/grafana__slate-react": "npm:@types/slate-react@0.22.5",
    "@types/history": "4.7.11",
    "@types/hoist-non-react-statics": "3.3.1",
    "@types/jest": "28.1.6",
    "@types/jquery": "3.5.14",
    "@types/js-yaml": "^4.0.5",
    "@types/jsurl": "^1.2.28",
    "@types/lingui__macro": "^3",
    "@types/lodash": "4.14.182",
    "@types/logfmt": "^1.2.1",
    "@types/mousetrap": "1.6.9",
    "@types/node": "16.11.45",
    "@types/ol-ext": "npm:@siedlerchr/types-ol-ext@2.1.2",
    "@types/papaparse": "5.3.2",
    "@types/pluralize": "^0.0.29",
    "@types/prismjs": "1.26.0",
    "@types/rc-time-picker": "3.4.1",
    "@types/react": "17.0.42",
    "@types/react-beautiful-dnd": "13.1.2",
    "@types/react-dom": "17.0.14",
    "@types/react-grid-layout": "1.3.2",
    "@types/react-highlight-words": "0.16.4",
    "@types/react-loadable": "5.5.6",
    "@types/react-redux": "7.1.24",
    "@types/react-router-dom": "5.3.3",
    "@types/react-table": "7.7.12",
    "@types/react-test-renderer": "17.0.1",
    "@types/react-transition-group": "4.4.5",
    "@types/react-virtualized-auto-sizer": "1.0.1",
    "@types/react-window": "1.8.5",
    "@types/react-window-infinite-loader": "^1",
    "@types/redux-mock-store": "1.0.3",
    "@types/reselect": "2.2.0",
    "@types/semver": "7.3.10",
    "@types/slate": "0.47.2",
    "@types/slate-plain-serializer": "0.7.2",
    "@types/testing-library__jest-dom": "5.14.5",
    "@types/testing-library__react-hooks": "^3.2.0",
    "@types/tinycolor2": "1.4.3",
    "@types/uuid": "8.3.4",
<<<<<<< HEAD
    "@types/video.js": "^7.3.42",
    "@typescript-eslint/eslint-plugin": "5.28.0",
    "@typescript-eslint/parser": "5.28.0",
=======
    "@typescript-eslint/eslint-plugin": "5.31.0",
    "@typescript-eslint/parser": "5.31.0",
>>>>>>> a19d8212
    "@wojtekmaj/enzyme-adapter-react-17": "0.6.7",
    "autoprefixer": "10.4.7",
    "axios": "0.27.2",
    "babel-jest": "28.1.3",
    "babel-loader": "8.2.5",
    "babel-plugin-angularjs-annotate": "0.10.0",
    "babel-plugin-macros": "3.1.0",
    "copy-webpack-plugin": "9.0.1",
    "css-loader": "6.7.1",
    "css-minimizer-webpack-plugin": "4.0.0",
    "cypress": "9.5.1",
    "enzyme": "3.11.0",
    "enzyme-to-json": "3.6.2",
    "eslint": "8.20.0",
    "eslint-config-prettier": "8.5.0",
    "eslint-plugin-import": "^2.26.0",
    "eslint-plugin-jest": "26.6.0",
    "eslint-plugin-jsdoc": "39.3.3",
    "eslint-plugin-lodash": "7.4.0",
    "eslint-plugin-react": "7.29.4",
    "eslint-plugin-react-hooks": "4.6.0",
    "eslint-webpack-plugin": "3.2.0",
    "expose-loader": "4.0.0",
    "file-loader": "6.2.0",
    "fork-ts-checker-webpack-plugin": "7.2.13",
    "fs-extra": "10.1.0",
    "glob": "8.0.3",
    "html-loader": "4.1.0",
    "html-webpack-plugin": "5.5.0",
    "http-server": "14.1.1",
    "husky": "8.0.1",
    "iconscout-unicons-tarball": "https://github.com/grafana/icons/tarball/63056cd833ba7ee4e94904492b3a8c0cabc38d28",
    "jest": "28.1.3",
    "jest-canvas-mock": "2.4.0",
    "jest-date-mock": "1.0.8",
    "jest-environment-jsdom": "28.1.3",
    "jest-fail-on-console": "2.4.2",
    "jest-junit": "14.0.0",
    "jest-matcher-utils": "28.1.3",
    "jest-mock-console": "1.2.3",
    "lerna": "5.2.0",
    "lint-staged": "13.0.3",
    "mini-css-extract-plugin": "2.6.1",
    "mutationobserver-shim": "0.3.7",
    "ngtemplate-loader": "2.1.0",
    "node-notifier": "10.0.1",
    "postcss": "8.4.14",
    "postcss-loader": "7.0.1",
    "postcss-reporter": "7.0.5",
    "postcss-scss": "4.0.4",
    "prettier": "2.7.1",
    "raw-loader": "4.0.2",
    "react-refresh": "0.14.0",
    "react-select-event": "5.5.0",
    "react-test-renderer": "17.0.2",
    "redux-mock-store": "1.5.4",
    "rimraf": "3.0.2",
    "sass": "1.54.0",
    "sass-loader": "13.0.2",
    "sinon": "14.0.0",
    "style-loader": "3.3.1",
    "stylelint": "14.9.1",
    "stylelint-config-prettier": "9.0.3",
    "stylelint-config-sass-guidelines": "9.0.1",
    "terser-webpack-plugin": "5.3.3",
    "testing-library-selector": "0.2.1",
    "ts-jest": "28.0.7",
    "ts-loader": "9.3.1",
    "ts-node": "10.9.1",
    "typescript": "4.7.4",
    "wait-on": "6.0.1",
    "webpack": "5.74.0",
    "webpack-bundle-analyzer": "4.5.0",
    "webpack-cli": "4.10.0",
    "webpack-dev-server": "4.9.3",
    "webpack-merge": "5.8.0"
  },
  "dependencies": {
    "@emotion/css": "11.9.0",
    "@emotion/react": "11.9.3",
    "@grafana/agent-core": "0.4.0",
    "@grafana/agent-web": "0.4.0",
    "@grafana/aws-sdk": "0.0.37",
    "@grafana/data": "workspace:*",
    "@grafana/e2e-selectors": "workspace:*",
    "@grafana/experimental": "^0.0.2-canary.36",
    "@grafana/google-sdk": "0.0.3",
    "@grafana/lezer-logql": "0.0.14",
    "@grafana/runtime": "workspace:*",
    "@grafana/schema": "workspace:*",
    "@grafana/slate-react": "0.22.10-grafana",
    "@grafana/ui": "workspace:*",
    "@jaegertracing/jaeger-ui-components": "workspace:*",
    "@kusto/monaco-kusto": "5.1.8",
    "@lezer/common": "0.15.12",
    "@lezer/lr": "0.15.8",
    "@lingui/core": "3.14.0",
    "@lingui/react": "3.14.0",
    "@opentelemetry/api": "1.1.0",
    "@opentelemetry/exporter-collector": "0.25.0",
    "@opentelemetry/semantic-conventions": "1.5.0",
    "@popperjs/core": "2.11.5",
    "@react-aria/button": "3.5.1",
    "@react-aria/dialog": "3.2.1",
    "@react-aria/focus": "3.6.1",
    "@react-aria/interactions": "3.9.1",
    "@react-aria/menu": "3.5.1",
    "@react-aria/overlays": "3.9.1",
    "@react-aria/utils": "3.13.1",
    "@react-stately/collections": "3.4.1",
    "@react-stately/menu": "3.3.1",
    "@react-stately/tree": "3.3.1",
    "@reduxjs/toolkit": "1.8.3",
    "@sentry/browser": "6.19.7",
    "@sentry/types": "6.19.7",
    "@sentry/utils": "6.19.7",
    "@types/rc-tree": "^3.0.0",
    "@types/react-resizable": "3.0.2",
    "@types/webpack-env": "^1.17.0",
    "@visx/event": "2.6.0",
    "@visx/gradient": "2.10.0",
    "@visx/group": "2.10.0",
    "@visx/scale": "2.2.2",
    "@visx/shape": "2.11.1",
    "@visx/tooltip": "2.10.0",
    "@welldone-software/why-did-you-render": "7.0.1",
    "angular": "1.8.3",
    "angular-bindonce": "0.3.1",
    "angular-route": "1.8.3",
    "angular-sanitize": "1.8.3",
    "app": "link:./public/app",
    "baron": "3.0.3",
    "brace": "0.11.1",
    "calculate-size": "1.1.1",
    "centrifuge": "2.8.5",
    "classnames": "2.3.1",
    "comlink": "4.3.1",
    "common-tags": "1.8.2",
    "core-js": "3.24.0",
    "d3": "5.15.0",
    "d3-force": "^2.1.1",
    "d3-scale-chromatic": "1.5.0",
    "dangerously-set-html-content": "1.0.9",
    "date-fns": "2.29.1",
    "debounce-promise": "3.1.2",
    "emotion": "11.0.0",
    "eventemitter3": "4.0.7",
    "fast-deep-equal": "^3.1.3",
    "fast-json-patch": "3.1.1",
    "file-saver": "2.0.5",
    "history": "4.10.1",
    "hoist-non-react-statics": "3.3.2",
    "immer": "9.0.15",
    "immutable": "4.1.0",
    "jquery": "3.6.0",
    "js-yaml": "^4.1.0",
    "json-source-map": "0.6.1",
    "jsurl": "^0.1.5",
    "kbar": "0.1.0-beta.36",
    "lezer-promql": "0.22.0",
    "lodash": "4.17.21",
    "logfmt": "^1.3.2",
    "lru-cache": "7.13.1",
    "memoize-one": "6.0.0",
    "moment": "2.29.4",
    "moment-timezone": "0.5.34",
    "monaco-editor": "^0.31.1",
    "monaco-promql": "1.7.4",
    "mousetrap": "1.6.5",
    "mousetrap-global-bind": "1.1.0",
    "moveable": "0.30.0",
    "ol": "6.15.1",
    "ol-ext": "3.2.28",
    "papaparse": "5.3.2",
    "pluralize": "^8.0.0",
    "prismjs": "1.28.0",
    "prop-types": "15.8.1",
    "rc-cascader": "3.6.1",
    "rc-drawer": "4.4.3",
    "rc-slider": "9.7.5",
    "rc-time-picker": "3.7.3",
    "rc-tree": "5.6.6",
    "re-resizable": "6.9.9",
    "react": "17.0.2",
    "react-awesome-query-builder": "^5.1.2",
    "react-beautiful-dnd": "13.1.0",
    "react-diff-viewer": "^3.1.1",
    "react-dom": "17.0.2",
    "react-draggable": "4.4.5",
    "react-grid-layout": "1.3.4",
    "react-highlight-words": "0.18.0",
    "react-hook-form": "7.5.3",
    "react-inlinesvg": "3.0.0",
    "react-loadable": "5.5.0",
    "react-moveable": "0.33.0",
    "react-popper": "2.3.0",
    "react-popper-tooltip": "4.4.2",
    "react-redux": "7.2.6",
    "react-resizable": "3.0.4",
    "react-reverse-portal": "2.1.1",
    "react-router-dom": "^5.2.0",
    "react-select": "5.4.0",
    "react-split-pane": "0.1.92",
    "react-table": "7.8.0",
    "react-transition-group": "4.4.2",
    "react-use": "17.4.0",
    "react-virtualized-auto-sizer": "1.0.6",
    "react-window": "1.8.7",
    "react-window-infinite-loader": "1.0.8",
    "redux": "4.2.0",
    "redux-thunk": "2.4.1",
    "regenerator-runtime": "0.13.9",
    "reselect": "4.1.6",
    "rst2html": "github:thoward/rst2html#990cb89f2a300cdd9151790be377c4c0840df809",
    "rxjs": "7.5.6",
    "sass": "link:./public/sass",
    "selecto": "1.17.0",
    "semver": "7.3.7",
    "slate": "0.47.8",
    "slate-plain-serializer": "0.7.10",
    "sql-formatter-plus": "^1.3.6",
    "symbol-observable": "4.0.0",
    "test": "link:./public/test",
    "tether-drop": "https://github.com/torkelo/drop",
    "tinycolor2": "1.4.2",
    "tslib": "2.4.0",
    "uplot": "1.6.22",
    "uuid": "8.3.2",
    "vendor": "link:./public/vendor",
    "video.js": "^7.19.2",
    "visjs-network": "4.25.0",
    "whatwg-fetch": "3.6.2"
  },
  "resolutions": {
    "underscore": "1.13.4",
    "@types/slate": "0.47.2",
    "@microsoft/api-extractor-model": "7.22.1",
    "@rushstack/node-core-library": "3.49.0",
    "@rushstack/rig-package": "0.3.13",
    "@rushstack/ts-command-line": "4.12.1",
    "@storybook/react/webpack": "5.74.0",
    "node-fetch": "2.6.7"
  },
  "workspaces": {
    "packages": [
      "packages/*",
      "plugins-bundled/internal/*"
    ]
  },
  "engines": {
    "node": ">= 16"
  },
  "packageManager": "yarn@3.2.2"
}<|MERGE_RESOLUTION|>--- conflicted
+++ resolved
@@ -168,14 +168,9 @@
     "@types/testing-library__react-hooks": "^3.2.0",
     "@types/tinycolor2": "1.4.3",
     "@types/uuid": "8.3.4",
-<<<<<<< HEAD
     "@types/video.js": "^7.3.42",
-    "@typescript-eslint/eslint-plugin": "5.28.0",
-    "@typescript-eslint/parser": "5.28.0",
-=======
     "@typescript-eslint/eslint-plugin": "5.31.0",
     "@typescript-eslint/parser": "5.31.0",
->>>>>>> a19d8212
     "@wojtekmaj/enzyme-adapter-react-17": "0.6.7",
     "autoprefixer": "10.4.7",
     "axios": "0.27.2",
