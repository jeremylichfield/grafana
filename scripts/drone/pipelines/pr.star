load(
    'scripts/drone/steps/lib.star',
    'restore_cache_step',
    'lint_backend_step',
    'codespell_step',
    'shellcheck_step',
    'build_backend_step',
    'build_frontend_step',
    'rebuild_cache_step',
    'build_plugins_step',
    'test_backend_step',
    'test_frontend_step',
    'gen_version_step',
    'package_step',
    'e2e_tests_server_step',
    'e2e_tests_step',
    'build_storybook_step',
    'build_frontend_docs_step',
    'build_docs_website_step',
    'copy_packages_for_docker_step',
    'build_docker_images_step',
    'postgres_integration_tests_step',
    'mysql_integration_tests_step',
    'redis_integration_tests_step',
    'memcached_integration_tests_step',
    'benchmark_ldap_step',
    'validate_scuemata_step',
    'ensure_cuetsified_step',
    'test_a11y_frontend_step_pr',
)

load(
    'scripts/drone/services/services.star',
    'integration_test_services',
    'ldap_service',
)

load(
    'scripts/drone/utils/utils.star',
    'pipeline',
)

ver_mode = 'pr'

def pr_pipelines(edition):
    variants = ['linux-x64', 'linux-x64-musl', 'osx64', 'win64', 'armv6',]
    include_enterprise2 = edition == 'enterprise'
    steps = [
        codespell_step(),
        shellcheck_step(),
        lint_backend_step(edition=edition),
        test_frontend_step(),
        build_frontend_step(edition=edition, ver_mode=ver_mode),
<<<<<<< HEAD
        rebuild_cache_step(),
=======
        build_plugins_step(edition=edition),
        validate_scuemata_step(),
        ensure_cuetsified_step(),
>>>>>>> ad757b48
    ]

    trigger = {
        'event': ['pull_request',],
    }
    return [
        pipeline(
            name='test-pr', edition=edition, trigger=trigger, services=None, steps=steps,
            ver_mode=ver_mode,
        ),
    ]<|MERGE_RESOLUTION|>--- conflicted
+++ resolved
@@ -51,13 +51,7 @@
         lint_backend_step(edition=edition),
         test_frontend_step(),
         build_frontend_step(edition=edition, ver_mode=ver_mode),
-<<<<<<< HEAD
         rebuild_cache_step(),
-=======
-        build_plugins_step(edition=edition),
-        validate_scuemata_step(),
-        ensure_cuetsified_step(),
->>>>>>> ad757b48
     ]
 
     trigger = {
