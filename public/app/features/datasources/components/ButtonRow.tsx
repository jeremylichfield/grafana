import React from 'react';

import { selectors } from '@grafana/e2e-selectors';
import { Button } from '@grafana/ui';

export interface Props {
  canSave: boolean;
  canDelete: boolean;
  onDelete: (event: React.MouseEvent<HTMLButtonElement>) => void;
  onSubmit: (event: React.MouseEvent<HTMLButtonElement>) => void;
  onTest: (event: React.MouseEvent<HTMLButtonElement, MouseEvent>) => void;
}

<<<<<<< HEAD
export function ButtonRow({ canSave, onSubmit, onTest }: Props) {
  return (
    <div className="gf-form-button-row">
=======
export function ButtonRow({ canSave, canDelete, onDelete, onSubmit, onTest }: Props) {
  return (
    <div className="gf-form-button-row">
      <Button
        type="button"
        variant="destructive"
        disabled={!canDelete}
        onClick={onDelete}
        data-testid={selectors.pages.DataSource.delete}
      >
        Delete
      </Button>
>>>>>>> 01aa7765
      {canSave && (
        <Button
          type="submit"
          variant="primary"
          disabled={!canSave}
          onClick={onSubmit}
          data-testid={selectors.pages.DataSource.saveAndTest}
        >
          Save &amp; test
        </Button>
      )}
      {!canSave && (
        <Button variant="primary" onClick={onTest}>
          Test
        </Button>
      )}
    </div>
  );
}<|MERGE_RESOLUTION|>--- conflicted
+++ resolved
@@ -11,11 +11,7 @@
   onTest: (event: React.MouseEvent<HTMLButtonElement, MouseEvent>) => void;
 }
 
-<<<<<<< HEAD
-export function ButtonRow({ canSave, onSubmit, onTest }: Props) {
-  return (
-    <div className="gf-form-button-row">
-=======
+
 export function ButtonRow({ canSave, canDelete, onDelete, onSubmit, onTest }: Props) {
   return (
     <div className="gf-form-button-row">
@@ -28,7 +24,6 @@
       >
         Delete
       </Button>
->>>>>>> 01aa7765
       {canSave && (
         <Button
           type="submit"
